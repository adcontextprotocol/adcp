--- conflicted
+++ resolved
@@ -275,14 +275,8 @@
       'product.json': ['product_id', 'name', 'description', 'format_ids', 'delivery_type'],
       'media-buy.json': ['media_buy_id', 'status', 'promoted_offering', 'total_budget', 'packages'],
       'package.json': ['package_id', 'status'],
-<<<<<<< HEAD
-      'creative-asset.json': ['creative_id', 'name', 'format'],
+      'creative-asset.json': ['creative_id', 'name', 'format_id', 'assets'],
       'error.json': ['code', 'message']
-=======
-      'creative-asset.json': ['creative_id', 'name', 'format_id', 'assets'],
-      'error.json': ['code', 'message'],
-      'budget.json': ['total', 'currency']
->>>>>>> 600d9350
     };
 
     for (const [schemaPath, schema] of coreSchemas) {
