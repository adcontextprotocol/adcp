--- conflicted
+++ resolved
@@ -105,11 +105,7 @@
           type: 'category',
           label: 'Implementation',
           items: [
-<<<<<<< HEAD
-=======
-            'media-buy/api-reference',
             'media-buy/testing',
->>>>>>> 11364ff2
             'media-buy/orchestrator-design',
             'media-buy/design-decisions',
           ],
