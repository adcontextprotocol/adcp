{
  "$schema": "http://json-schema.org/draft-07/schema#",
  "$id": "/schemas/v1/media-buy/create-media-buy-request.json",
  "title": "Create Media Buy Request",
  "description": "Request parameters for creating a media buy",
  "type": "object",
  "properties": {
    "adcp_version": {
      "type": "string",
      "description": "AdCP schema version for this request",
      "pattern": "^\\d+\\.\\d+\\.\\d+$",
      "default": "1.6.1"
    },
    "buyer_ref": {
      "type": "string",
      "description": "Buyer's reference identifier for this media buy"
    },
    "packages": {
      "type": "array",
      "description": "Array of package configurations",
      "items": {
<<<<<<< HEAD
        "type": "object",
        "properties": {
          "buyer_ref": {
            "type": "string",
            "description": "Buyer's reference identifier for this package"
          },
          "product_id": {
            "type": "string",
            "description": "Product ID for this package (recommended - replaces deprecated products array)"
          },
          "products": {
            "type": "array",
            "description": "DEPRECATED: Use product_id instead. Array of product IDs - only first product will be used",
            "deprecated": true,
            "items": {
              "type": "string"
            }
          },
          "format_ids": {
            "type": "array",
            "description": "Array of format IDs that will be used for this package - must be supported by the product",
            "items": {
              "type": "string",
              "description": "Format ID referencing a format from list_creative_formats"
            }
          },
          "budget": {
            "$ref": "/schemas/v1/core/budget.json"
          },
          "targeting_overlay": {
            "$ref": "/schemas/v1/core/targeting.json"
          }
        },
        "anyOf": [
          {"required": ["buyer_ref", "product_id", "format_ids"]},
          {"required": ["buyer_ref", "products", "format_ids"]},
          {"required": ["buyer_ref", "product_id", "format_selection"]},
          {"required": ["buyer_ref", "products", "format_selection"]}
        ],
        "additionalProperties": false
=======
        "$ref": "/schemas/v1/media-buy/package-request.json"
>>>>>>> 7fa39490
      }
    },
    "promoted_offering": {
      "type": "string",
      "description": "Description of advertiser and what is being promoted"
    },
    "po_number": {
      "type": "string",
      "description": "Purchase order number for tracking"
    },
    "start_time": {
      "type": "string",
      "format": "date-time",
      "description": "Campaign start date/time in ISO 8601 format"
    },
    "end_time": {
      "type": "string",
      "format": "date-time",
      "description": "Campaign end date/time in ISO 8601 format"
    },
    "budget": {
      "$ref": "/schemas/v1/core/budget.json"
    },
    "reporting_webhook": {
      "type": "object",
      "description": "Optional webhook configuration for automated reporting delivery",
      "properties": {
        "url": {
          "type": "string",
          "format": "uri",
          "description": "Webhook endpoint URL for reporting notifications"
        },
        "auth_type": {
          "type": "string",
          "enum": ["bearer", "basic", "none"],
          "description": "Authentication type for webhook requests"
        },
        "auth_token": {
          "type": "string",
          "description": "Authentication token or credentials (format depends on auth_type)"
        },
        "reporting_frequency": {
          "type": "string",
          "enum": ["hourly", "daily", "monthly"],
          "description": "Frequency for automated reporting delivery. Must be supported by all products in the media buy."
        },
        "requested_metrics": {
          "type": "array",
          "description": "Optional list of metrics to include in webhook notifications. If omitted, all available metrics are included. Must be subset of product's available_metrics.",
          "items": {
            "type": "string",
            "enum": ["impressions", "spend", "clicks", "ctr", "video_completions", "completion_rate", "conversions", "viewability", "engagement_rate"]
          },
          "uniqueItems": true
        }
      },
      "required": ["url", "auth_type", "reporting_frequency"],
      "additionalProperties": false
    }
  },
  "required": ["buyer_ref", "packages", "promoted_offering", "start_time", "end_time", "budget"],
  "additionalProperties": false
}<|MERGE_RESOLUTION|>--- conflicted
+++ resolved
@@ -19,50 +19,7 @@
       "type": "array",
       "description": "Array of package configurations",
       "items": {
-<<<<<<< HEAD
-        "type": "object",
-        "properties": {
-          "buyer_ref": {
-            "type": "string",
-            "description": "Buyer's reference identifier for this package"
-          },
-          "product_id": {
-            "type": "string",
-            "description": "Product ID for this package (recommended - replaces deprecated products array)"
-          },
-          "products": {
-            "type": "array",
-            "description": "DEPRECATED: Use product_id instead. Array of product IDs - only first product will be used",
-            "deprecated": true,
-            "items": {
-              "type": "string"
-            }
-          },
-          "format_ids": {
-            "type": "array",
-            "description": "Array of format IDs that will be used for this package - must be supported by the product",
-            "items": {
-              "type": "string",
-              "description": "Format ID referencing a format from list_creative_formats"
-            }
-          },
-          "budget": {
-            "$ref": "/schemas/v1/core/budget.json"
-          },
-          "targeting_overlay": {
-            "$ref": "/schemas/v1/core/targeting.json"
-          }
-        },
-        "anyOf": [
-          {"required": ["buyer_ref", "product_id", "format_ids"]},
-          {"required": ["buyer_ref", "products", "format_ids"]},
-          {"required": ["buyer_ref", "product_id", "format_selection"]},
-          {"required": ["buyer_ref", "products", "format_selection"]}
-        ],
-        "additionalProperties": false
-=======
         "$ref": "/schemas/v1/media-buy/package-request.json"
->>>>>>> 7fa39490
       }
     },
     "promoted_offering": {
