--- conflicted
+++ resolved
@@ -21,98 +21,7 @@
       "type": "array",
       "description": "Publisher properties covered by this product. Buyers fetch actual property definitions from each publisher's adagents.json and validate agent authorization. Selection patterns mirror the authorization patterns in adagents.json for consistency.",
       "items": {
-<<<<<<< HEAD
-        "discriminator": {
-          "propertyName": "selection_type"
-        },
-        "oneOf": [
-          {
-            "type": "object",
-            "description": "Select all properties from the publisher domain",
-            "properties": {
-              "publisher_domain": {
-                "type": "string",
-                "description": "Domain where publisher's adagents.json is hosted (e.g., 'cnn.com')",
-                "pattern": "^[a-z0-9]([a-z0-9-]*[a-z0-9])?(\\.[a-z0-9]([a-z0-9-]*[a-z0-9])?)*$"
-              },
-              "selection_type": {
-                "type": "string",
-                "const": "all",
-                "description": "Discriminator indicating all properties from this publisher are included"
-              }
-            },
-            "required": [
-              "publisher_domain",
-              "selection_type"
-            ],
-            "additionalProperties": false
-          },
-          {
-            "type": "object",
-            "description": "Select specific properties by ID",
-            "properties": {
-              "publisher_domain": {
-                "type": "string",
-                "description": "Domain where publisher's adagents.json is hosted (e.g., 'cnn.com')",
-                "pattern": "^[a-z0-9]([a-z0-9-]*[a-z0-9])?(\\.[a-z0-9]([a-z0-9-]*[a-z0-9])?)*$"
-              },
-              "selection_type": {
-                "type": "string",
-                "const": "by_id",
-                "description": "Discriminator indicating selection by specific property IDs"
-              },
-              "property_ids": {
-                "type": "array",
-                "description": "Specific property IDs from the publisher's adagents.json",
-                "items": {
-                  "type": "string",
-                  "pattern": "^[a-z0-9_]+$"
-                },
-                "minItems": 1
-              }
-            },
-            "required": [
-              "publisher_domain",
-              "selection_type",
-              "property_ids"
-            ],
-            "additionalProperties": false
-          },
-          {
-            "type": "object",
-            "description": "Select properties by tag membership",
-            "properties": {
-              "publisher_domain": {
-                "type": "string",
-                "description": "Domain where publisher's adagents.json is hosted (e.g., 'cnn.com')",
-                "pattern": "^[a-z0-9]([a-z0-9-]*[a-z0-9])?(\\.[a-z0-9]([a-z0-9-]*[a-z0-9])?)*$"
-              },
-              "selection_type": {
-                "type": "string",
-                "const": "by_tag",
-                "description": "Discriminator indicating selection by property tags"
-              },
-              "property_tags": {
-                "type": "array",
-                "description": "Property tags from the publisher's adagents.json. Product covers all properties with these tags",
-                "items": {
-                  "type": "string",
-                  "pattern": "^[a-z0-9_]+$"
-                },
-                "minItems": 1
-              }
-            },
-            "required": [
-              "publisher_domain",
-              "selection_type",
-              "property_tags"
-            ],
-            "additionalProperties": false
-          }
-        ]
-=======
         "$ref": "/schemas/v1/core/publisher-property-selector.json"
->>>>>>> dfaeece4
       },
       "minItems": 1
     },
