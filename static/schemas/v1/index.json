--- conflicted
+++ resolved
@@ -75,15 +75,13 @@
           "$ref": "/schemas/v1/core/creative-library-item.json",
           "description": "Creative asset as it appears in the centralized library"
         },
-<<<<<<< HEAD
         "performance-feedback": {
           "$ref": "/schemas/v1/core/performance-feedback.json",
           "description": "Performance feedback data for a media buy or package"
-=======
+        },
         "property": {
           "$ref": "/schemas/v1/core/property.json",
           "description": "An advertising property that can be validated via adagents.json"
->>>>>>> 3c32afb6
         }
       }
     },
@@ -197,7 +195,16 @@
             "description": "Response payload for get_media_buy_delivery task"
           }
         },
-<<<<<<< HEAD
+        "list-authorized-properties": {
+          "request": {
+            "$ref": "/schemas/v1/media-buy/list-authorized-properties-request.json",
+            "description": "Request parameters for discovering all properties this agent is authorized to represent"
+          },
+          "response": {
+            "$ref": "/schemas/v1/media-buy/list-authorized-properties-response.json",
+            "description": "Response payload for list_authorized_properties task"
+          }
+        },
         "provide-performance-feedback": {
           "request": {
             "$ref": "/schemas/v1/media-buy/provide-performance-feedback-request.json",
@@ -206,16 +213,6 @@
           "response": {
             "$ref": "/schemas/v1/media-buy/provide-performance-feedback-response.json",
             "description": "Response payload for provide_performance_feedback task"
-=======
-        "list-authorized-properties": {
-          "request": {
-            "$ref": "/schemas/v1/media-buy/list-authorized-properties-request.json",
-            "description": "Request parameters for discovering all properties this agent is authorized to represent"
-          },
-          "response": {
-            "$ref": "/schemas/v1/media-buy/list-authorized-properties-response.json",
-            "description": "Response payload for list_authorized_properties task"
->>>>>>> 3c32afb6
           }
         }
       }
