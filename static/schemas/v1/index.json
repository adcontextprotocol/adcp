{
  "$schema": "http://json-schema.org/draft-07/schema#",
  "$id": "/schemas/v1/index.json",
  "title": "AdCP Schema Registry v1",
  "version": "1.0.0",
  "description": "Registry of all AdCP JSON schemas for validation and discovery",
  "adcp_version": "1.7.0",
  "standard_formats_version": "1.0.0",
  "versioning": {
    "note": "All request/response schemas include adcp_version field. Compatibility follows semantic versioning rules."
  },
  "lastUpdated": "2025-10-08",
  "baseUrl": "/schemas/v1",
  "schemas": {
    "core": {
      "description": "Core data models used throughout AdCP",
      "schemas": {
        "product": {
          "$ref": "/schemas/v1/core/product.json",
          "description": "Represents available advertising inventory"
        },
        "media-buy": {
          "$ref": "/schemas/v1/core/media-buy.json",
          "description": "Represents a purchased advertising campaign"
        },
        "package": {
          "$ref": "/schemas/v1/core/package.json",
          "description": "A specific product within a media buy (line item)"
        },
        "creative-asset": {
          "$ref": "/schemas/v1/core/creative-asset.json",
          "description": "Creative asset for upload to library - supports both hosted assets and third-party snippets"
        },
        "targeting": {
          "$ref": "/schemas/v1/core/targeting.json",
          "description": "Audience targeting criteria"
        },
        "budget": {
          "$ref": "/schemas/v1/core/budget.json",
          "description": "Budget configuration for a media buy or package"
        },
        "frequency-cap": {
          "$ref": "/schemas/v1/core/frequency-cap.json",
          "description": "Frequency capping settings"
        },
        "format": {
          "$ref": "/schemas/v1/core/format.json",
          "description": "Represents a creative format with its requirements"
        },
        "measurement": {
          "$ref": "/schemas/v1/core/measurement.json",
          "description": "Measurement capabilities included with a product"
        },
        "creative-policy": {
          "$ref": "/schemas/v1/core/creative-policy.json",
          "description": "Creative requirements and restrictions for a product"
        },
        "response": {
          "$ref": "/schemas/v1/core/response.json",
          "description": "Standard response structure (MCP)"
        },
        "error": {
          "$ref": "/schemas/v1/core/error.json",
          "description": "Standard error structure"
        },
        "sub-asset": {
          "$ref": "/schemas/v1/core/sub-asset.json",
          "description": "Sub-asset for multi-asset creative formats"
        },
        "creative-assignment": {
          "$ref": "/schemas/v1/core/creative-assignment.json",
          "description": "Assignment of a creative asset to a package"
        },
        "creative-library-item": {
          "$ref": "/schemas/v1/core/creative-library-item.json",
          "description": "Creative asset as it appears in the centralized library"
        },
        "creative-manifest": {
          "$ref": "/schemas/v1/core/creative-manifest.json",
          "description": "Complete specification of a creative with all assets needed for rendering"
        },
        "performance-feedback": {
          "$ref": "/schemas/v1/core/performance-feedback.json",
          "description": "Performance feedback data for a media buy or package"
        },
        "property": {
          "$ref": "/schemas/v1/core/property.json",
          "description": "An advertising property that can be validated via adagents.json"
        },
<<<<<<< HEAD
        "brand-card": {
          "$ref": "/schemas/v1/core/brand-card.json",
          "description": "Brand information manifest for creative generation context"
        },
        "promoted-products": {
          "$ref": "/schemas/v1/core/promoted-products.json",
          "description": "Product selection schema for creative campaigns"
=======
        "start-timing": {
          "$ref": "/schemas/v1/core/start-timing.json",
          "description": "Campaign start timing: 'asap' or ISO 8601 date-time"
>>>>>>> 6a7662cb
        }
      }
    },
    "enums": {
      "description": "Enumerated types and constants",
      "schemas": {
        "delivery-type": {
          "$ref": "/schemas/v1/enums/delivery-type.json",
          "description": "Type of inventory delivery"
        },
        "media-buy-status": {
          "$ref": "/schemas/v1/enums/media-buy-status.json",
          "description": "Status of a media buy"
        },
        "package-status": {
          "$ref": "/schemas/v1/enums/package-status.json",
          "description": "Status of a package"
        },
        "creative-status": {
          "$ref": "/schemas/v1/enums/creative-status.json",
          "description": "Status of a creative asset"
        },
        "pacing": {
          "$ref": "/schemas/v1/enums/pacing.json",
          "description": "Budget pacing strategy"
        },
        "frequency-cap-scope": {
          "$ref": "/schemas/v1/enums/frequency-cap-scope.json",
          "description": "Scope for frequency cap application"
        },
        "standard-format-ids": {
          "$ref": "/schemas/v1/enums/standard-format-ids.json",
          "description": "Enumeration of all standard creative format identifiers"
        },
        "snippet-type": {
          "$ref": "/schemas/v1/enums/snippet-type.json",
          "description": "Types of third-party creative snippets (VAST, HTML, JavaScript, etc.)"
        },
        "identifier-types": {
          "$ref": "/schemas/v1/enums/identifier-types.json",
          "description": "Valid identifier types for property identification across different media types"
        },
        "task-status": {
          "$ref": "/schemas/v1/enums/task-status.json",
          "description": "Standardized task status values based on A2A TaskState enum"
        }
      }
    },
    "media-buy": {
      "description": "Media buy task request/response schemas",
      "supporting-schemas": {
        "package-request": {
          "$ref": "/schemas/v1/media-buy/package-request.json",
          "description": "Package configuration for media buy creation - used within create_media_buy request"
        }
      },
      "tasks": {
        "get-products": {
          "request": {
            "$ref": "/schemas/v1/media-buy/get-products-request.json",
            "description": "Request parameters for discovering available advertising products"
          },
          "response": {
            "$ref": "/schemas/v1/media-buy/get-products-response.json",
            "description": "Response payload for get_products task"
          }
        },
        "list-creative-formats": {
          "request": {
            "$ref": "/schemas/v1/media-buy/list-creative-formats-request.json",
            "description": "Request parameters for discovering format IDs and creative agents supported by this sales agent"
          },
          "response": {
            "$ref": "/schemas/v1/media-buy/list-creative-formats-response.json",
            "description": "Response payload with format_ids and creative_agents list. Sales agent returns which formats it supports and which creative agents provide those formats. Buyers query creative agents for full format specifications."
          }
        },
        "create-media-buy": {
          "request": {
            "$ref": "/schemas/v1/media-buy/create-media-buy-request.json",
            "description": "Request parameters for creating a media buy"
          },
          "response": {
            "$ref": "/schemas/v1/media-buy/create-media-buy-response.json",
            "description": "Response payload for create_media_buy task"
          }
        },
        "sync-creatives": {
          "request": {
            "$ref": "/schemas/v1/media-buy/sync-creatives-request.json",
            "description": "Request parameters for syncing creative assets with upsert semantics"
          },
          "response": {
            "$ref": "/schemas/v1/media-buy/sync-creatives-response.json",
            "description": "Response payload for sync_creatives task"
          }
        },
        "list-creatives": {
          "request": {
            "$ref": "/schemas/v1/media-buy/list-creatives-request.json",
            "description": "Request parameters for querying creative library with filtering and pagination"
          },
          "response": {
            "$ref": "/schemas/v1/media-buy/list-creatives-response.json",
            "description": "Response payload for list_creatives task"
          }
        },
        "update-media-buy": {
          "request": {
            "$ref": "/schemas/v1/media-buy/update-media-buy-request.json",
            "description": "Request parameters for updating campaign and package settings"
          },
          "response": {
            "$ref": "/schemas/v1/media-buy/update-media-buy-response.json",
            "description": "Response payload for update_media_buy task"
          }
        },
        "get-media-buy-delivery": {
          "request": {
            "$ref": "/schemas/v1/media-buy/get-media-buy-delivery-request.json",
            "description": "Request parameters for retrieving comprehensive delivery metrics"
          },
          "response": {
            "$ref": "/schemas/v1/media-buy/get-media-buy-delivery-response.json",
            "description": "Response payload for get_media_buy_delivery task"
          }
        },
        "list-authorized-properties": {
          "request": {
            "$ref": "/schemas/v1/media-buy/list-authorized-properties-request.json",
            "description": "Request parameters for discovering all properties this agent is authorized to represent"
          },
          "response": {
            "$ref": "/schemas/v1/media-buy/list-authorized-properties-response.json",
            "description": "Response payload for list_authorized_properties task"
          }
        },
        "provide-performance-feedback": {
          "request": {
            "$ref": "/schemas/v1/media-buy/provide-performance-feedback-request.json",
            "description": "Request parameters for sharing performance outcomes with publishers"
          },
          "response": {
            "$ref": "/schemas/v1/media-buy/provide-performance-feedback-response.json",
            "description": "Response payload for provide_performance_feedback task"
          }
        }
      }
    },
    "creative": {
      "description": "Creative protocol task request/response schemas and asset type definitions",
      "tasks": {
        "build-creative": {
          "request": {
            "$ref": "/schemas/v1/media-buy/build-creative-request.json",
            "description": "Request parameters for AI-powered creative generation"
          },
          "response": {
            "$ref": "/schemas/v1/media-buy/build-creative-response.json",
            "description": "Response payload for build_creative task"
          }
        },
        "manage-creative-library": {
          "request": {
            "$ref": "/schemas/v1/media-buy/manage-creative-library-request.json",
            "description": "Request parameters for managing creative library assets"
          },
          "response": {
            "$ref": "/schemas/v1/media-buy/manage-creative-library-response.json",
            "description": "Response payload for manage_creative_library task"
          }
        },
        "preview-creative": {
          "request": {
            "$ref": "/schemas/v1/creative/preview-creative-request.json",
            "description": "Request parameters for generating creative previews"
          },
          "response": {
            "$ref": "/schemas/v1/creative/preview-creative-response.json",
            "description": "Response payload for preview_creative task"
          }
        },
        "list-creative-formats": {
          "request": {
            "$ref": "/schemas/v1/creative/list-creative-formats-request.json",
            "description": "Request parameters for discovering creative formats from this creative agent"
          },
          "response": {
            "$ref": "/schemas/v1/creative/list-creative-formats-response.json",
            "description": "Response payload with full format definitions - this is the authoritative source for format specifications"
          }
        }
      },
      "asset_types": {
        "$ref": "/schemas/v1/creative/asset-types/index.json",
        "description": "Asset type definitions for creative manifests"
      }
    },
    "signals": {
      "description": "Signals protocol task request/response schemas",
      "tasks": {
        "get-signals": {
          "request": {
            "$ref": "/schemas/v1/signals/get-signals-request.json",
            "description": "Request parameters for discovering signals based on description"
          },
          "response": {
            "$ref": "/schemas/v1/signals/get-signals-response.json",
            "description": "Response payload for get_signals task"
          }
        },
        "activate-signal": {
          "request": {
            "$ref": "/schemas/v1/signals/activate-signal-request.json",
            "description": "Request parameters for activating a signal on a specific platform/account"
          },
          "response": {
            "$ref": "/schemas/v1/signals/activate-signal-response.json",
            "description": "Response payload for activate_signal task"
          }
        }
      }
    },
    "adagents": {
      "description": "Authorized sales agents file format specification",
      "$ref": "/schemas/v1/adagents.json",
      "file_location": "/.well-known/adagents.json",
      "purpose": "Declares which sales agents are authorized to sell a publisher's advertising inventory"
    },
    "standard-formats": {
      "description": "Standard creative formats registry and schemas (formats will be provided by reference creative agent)",
      "$ref": "/schemas/v1/standard-formats/index.json"
    }
  },
  "usage": {
    "validation": "Use these schemas to validate AdCP requests and responses",
    "codeGeneration": "Generate client SDKs using these schemas",
    "documentation": "Reference schemas for API documentation",
    "testing": "Validate test fixtures and examples"
  },
  "examples": [
    {
      "language": "javascript",
      "description": "JavaScript validation example",
      "code": "const Ajv = require('ajv'); const ajv = new Ajv(); const schema = require('./schemas/v1/core/product.json'); const validate = ajv.compile(schema);"
    },
    {
      "language": "python", 
      "description": "Python validation example",
      "code": "import jsonschema; schema = {...}; jsonschema.validate(data, schema)"
    },
    {
      "language": "java",
      "description": "Java validation example",
      "code": "// Use everit-org/json-schema or similar library"
    }
  ]
}<|MERGE_RESOLUTION|>--- conflicted
+++ resolved
@@ -87,7 +87,6 @@
           "$ref": "/schemas/v1/core/property.json",
           "description": "An advertising property that can be validated via adagents.json"
         },
-<<<<<<< HEAD
         "brand-card": {
           "$ref": "/schemas/v1/core/brand-card.json",
           "description": "Brand information manifest for creative generation context"
@@ -95,11 +94,10 @@
         "promoted-products": {
           "$ref": "/schemas/v1/core/promoted-products.json",
           "description": "Product selection schema for creative campaigns"
-=======
+        },
         "start-timing": {
           "$ref": "/schemas/v1/core/start-timing.json",
           "description": "Campaign start timing: 'asap' or ISO 8601 date-time"
->>>>>>> 6a7662cb
         }
       }
     },
