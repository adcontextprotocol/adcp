--- conflicted
+++ resolved
@@ -4,13 +4,8 @@
   "title": "AdCP Schema Registry v1",
   "version": "1.0.0",
   "description": "Registry of all AdCP JSON schemas for validation and discovery",
-<<<<<<< HEAD
-  "adcp_version": "1.0.0",
-  "standard_formats_version": "1.0.0",
-=======
   "adcp_version": "2.0.0",
   "standard_formats_version": "2.0.0",
->>>>>>> be6181a1
   "versioning": {
     "note": "AdCP uses path-based versioning. The schema URL path (/schemas/v1/) indicates the version. Individual request/response schemas do NOT include adcp_version fields. Compatibility follows semantic versioning rules."
   },
