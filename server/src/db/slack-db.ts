import { query } from './client.js';
import type {
  SlackUserMapping,
  SlackMappingStatus,
  SlackMappingSource,
  SlackMappingStats,
} from '../slack/types.js';

/**
 * Escape LIKE pattern wildcards to prevent SQL injection
 */
function escapeLikePattern(str: string): string {
  return str.replace(/[%_\\]/g, '\\$&');
}

/**
 * Database operations for Slack user mappings
 */
export class SlackDatabase {
  // ============== User Mappings ==============

  /**
   * Upsert a Slack user from sync
   */
  async upsertSlackUser(user: {
    slack_user_id: string;
    slack_email: string | null;
    slack_display_name: string | null;
    slack_real_name: string | null;
    slack_is_bot: boolean;
    slack_is_deleted: boolean;
  }): Promise<SlackUserMapping> {
    const result = await query<SlackUserMapping>(
      `INSERT INTO slack_user_mappings (
        slack_user_id, slack_email, slack_display_name, slack_real_name,
        slack_is_bot, slack_is_deleted, last_slack_sync_at
      ) VALUES ($1, $2, $3, $4, $5, $6, NOW())
      ON CONFLICT (slack_user_id)
      DO UPDATE SET
        slack_email = EXCLUDED.slack_email,
        slack_display_name = EXCLUDED.slack_display_name,
        slack_real_name = EXCLUDED.slack_real_name,
        slack_is_bot = EXCLUDED.slack_is_bot,
        slack_is_deleted = EXCLUDED.slack_is_deleted,
        last_slack_sync_at = NOW(),
        updated_at = NOW()
      RETURNING *`,
      [
        user.slack_user_id,
        user.slack_email,
        user.slack_display_name,
        user.slack_real_name,
        user.slack_is_bot,
        user.slack_is_deleted,
      ]
    );

    return result.rows[0];
  }

  /**
   * Get a Slack user mapping by Slack user ID
   */
  async getBySlackUserId(slackUserId: string): Promise<SlackUserMapping | null> {
    const result = await query<SlackUserMapping>(
      'SELECT * FROM slack_user_mappings WHERE slack_user_id = $1',
      [slackUserId]
    );
    return result.rows[0] || null;
  }

  /**
   * Get a Slack user mapping by WorkOS user ID
   */
  async getByWorkosUserId(workosUserId: string): Promise<SlackUserMapping | null> {
    const result = await query<SlackUserMapping>(
      'SELECT * FROM slack_user_mappings WHERE workos_user_id = $1',
      [workosUserId]
    );
    return result.rows[0] || null;
  }

  /**
   * Find Slack user mapping by email
   */
  async findByEmail(email: string): Promise<SlackUserMapping | null> {
    const result = await query<SlackUserMapping>(
      'SELECT * FROM slack_user_mappings WHERE LOWER(slack_email) = LOWER($1)',
      [email]
    );
    return result.rows[0] || null;
  }

  /**
   * Map a Slack user to a WorkOS user
   */
  async mapUser(input: {
    slack_user_id: string;
    workos_user_id: string;
    mapping_source: SlackMappingSource;
    mapped_by_user_id?: string;
  }): Promise<SlackUserMapping | null> {
    const result = await query<SlackUserMapping>(
      `UPDATE slack_user_mappings
       SET workos_user_id = $1,
           mapping_status = 'mapped',
           mapping_source = $2,
           mapped_at = NOW(),
           mapped_by_user_id = $3,
           updated_at = NOW()
       WHERE slack_user_id = $4
       RETURNING *`,
      [
        input.workos_user_id,
        input.mapping_source,
        input.mapped_by_user_id || null,
        input.slack_user_id,
      ]
    );
    return result.rows[0] || null;
  }

  /**
   * Unmap a Slack user from a WorkOS user
   */
  async unmapUser(slackUserId: string): Promise<SlackUserMapping | null> {
    const result = await query<SlackUserMapping>(
      `UPDATE slack_user_mappings
       SET workos_user_id = NULL,
           mapping_status = 'unmapped',
           mapping_source = NULL,
           mapped_at = NULL,
           mapped_by_user_id = NULL,
           updated_at = NOW()
       WHERE slack_user_id = $1
       RETURNING *`,
      [slackUserId]
    );
    return result.rows[0] || null;
  }

  /**
   * Get all Slack user mappings
   */
  async getAllMappings(options: {
    status?: SlackMappingStatus;
    includeBots?: boolean;
    includeDeleted?: boolean;
    search?: string;
    limit?: number;
    offset?: number;
  } = {}): Promise<SlackUserMapping[]> {
    const conditions: string[] = [];
    const params: unknown[] = [];
    let paramIndex = 1;

    if (options.status) {
      conditions.push(`mapping_status = $${paramIndex++}`);
      params.push(options.status);
    }

    if (!options.includeBots) {
      conditions.push('slack_is_bot = false');
    }

    if (!options.includeDeleted) {
      conditions.push('slack_is_deleted = false');
    }

    if (options.search) {
      conditions.push(`(
        slack_email ILIKE $${paramIndex} OR
        slack_display_name ILIKE $${paramIndex} OR
        slack_real_name ILIKE $${paramIndex}
      )`);
      params.push(`%${escapeLikePattern(options.search)}%`);
      paramIndex++;
    }

    const whereClause = conditions.length > 0
      ? `WHERE ${conditions.join(' AND ')}`
      : '';

    let sql = `
      SELECT * FROM slack_user_mappings
      ${whereClause}
      ORDER BY
        CASE WHEN mapping_status = 'mapped' THEN 0
             WHEN mapping_status = 'pending_verification' THEN 1
             ELSE 2
        END,
        slack_real_name NULLS LAST,
        slack_display_name NULLS LAST,
        slack_email NULLS LAST
    `;

    if (options.limit) {
      sql += ` LIMIT $${paramIndex++}`;
      params.push(options.limit);
    }

    if (options.offset) {
      sql += ` OFFSET $${paramIndex++}`;
      params.push(options.offset);
    }

    const result = await query<SlackUserMapping>(sql, params);
    return result.rows;
  }

  /**
   * Get unmapped Slack users (for nudge targeting)
   */
  async getUnmappedUsers(options: {
    excludeOptedOut?: boolean;
    excludeRecentlyNudged?: boolean;
    recentNudgeDays?: number;
    limit?: number;
  } = {}): Promise<SlackUserMapping[]> {
    const conditions: string[] = [
      "mapping_status = 'unmapped'",
      'slack_is_bot = false',
      'slack_is_deleted = false',
    ];
    const params: unknown[] = [];
    let paramIndex = 1;

    if (options.excludeOptedOut !== false) {
      conditions.push('nudge_opt_out = false');
    }

    if (options.excludeRecentlyNudged !== false) {
      const days = options.recentNudgeDays ?? 30;
      conditions.push(`(last_nudge_at IS NULL OR last_nudge_at < NOW() - INTERVAL '${days} days')`);
    }

    const whereClause = `WHERE ${conditions.join(' AND ')}`;

    let sql = `
      SELECT * FROM slack_user_mappings
      ${whereClause}
      ORDER BY nudge_count ASC, created_at ASC
    `;

    if (options.limit) {
      sql += ` LIMIT $${paramIndex++}`;
      params.push(options.limit);
    }

    const result = await query<SlackUserMapping>(sql, params);
    return result.rows;
  }

  /**
   * Get mapped users
   */
  async getMappedUsers(options: {
    search?: string;
    limit?: number;
    offset?: number;
  } = {}): Promise<SlackUserMapping[]> {
    return this.getAllMappings({
      ...options,
      status: 'mapped',
    });
  }

  /**
   * Get mapping statistics
   */
  async getStats(): Promise<SlackMappingStats> {
    const result = await query<{
      total: string;
      mapped: string;
      unmapped: string;
      pending_verification: string;
      bots: string;
      deleted: string;
      opted_out: string;
    }>(
      `SELECT
        COUNT(*)::text AS total,
        COUNT(*) FILTER (WHERE mapping_status = 'mapped')::text AS mapped,
        COUNT(*) FILTER (WHERE mapping_status = 'unmapped' AND slack_is_bot = false AND slack_is_deleted = false)::text AS unmapped,
        COUNT(*) FILTER (WHERE mapping_status = 'pending_verification')::text AS pending_verification,
        COUNT(*) FILTER (WHERE slack_is_bot = true)::text AS bots,
        COUNT(*) FILTER (WHERE slack_is_deleted = true)::text AS deleted,
        COUNT(*) FILTER (WHERE nudge_opt_out = true)::text AS opted_out
       FROM slack_user_mappings`
    );

    const row = result.rows[0];
    return {
      total: parseInt(row.total, 10),
      mapped: parseInt(row.mapped, 10),
      unmapped: parseInt(row.unmapped, 10),
      pending_verification: parseInt(row.pending_verification, 10),
      bots: parseInt(row.bots, 10),
      deleted: parseInt(row.deleted, 10),
      opted_out: parseInt(row.opted_out, 10),
    };
  }

  // ============== Nudge Tracking ==============

  /**
   * Record that a nudge was sent to a user
   */
  async recordNudge(slackUserId: string): Promise<void> {
    await query(
      `UPDATE slack_user_mappings
       SET last_nudge_at = NOW(),
           nudge_count = nudge_count + 1,
           updated_at = NOW()
       WHERE slack_user_id = $1`,
      [slackUserId]
    );
  }

  /**
   * Set opt-out status for a user
   */
  async setOptOut(slackUserId: string, optOut: boolean): Promise<SlackUserMapping | null> {
    const result = await query<SlackUserMapping>(
      `UPDATE slack_user_mappings
       SET nudge_opt_out = $1,
           nudge_opt_out_at = CASE WHEN $1 THEN NOW() ELSE NULL END,
           updated_at = NOW()
       WHERE slack_user_id = $2
       RETURNING *`,
      [optOut, slackUserId]
    );
    return result.rows[0] || null;
  }

<<<<<<< HEAD
  // ============== Domain Aggregation for Prospect Discovery ==============

  /**
   * Get unique email domains from unmapped Slack users
   * These are potential organizations to add as prospects
   */
  async getUnmappedDomains(options: {
    excludeFreeEmailProviders?: boolean;
    minUsers?: number;
    limit?: number;
  } = {}): Promise<Array<{
    domain: string;
    user_count: number;
    users: Array<{
      slack_user_id: string;
      slack_email: string;
      slack_real_name: string | null;
      slack_display_name: string | null;
    }>;
  }>> {
    const excludeFree = options.excludeFreeEmailProviders !== false;
    const minUsers = options.minUsers ?? 1;

    // Common free email providers to exclude
    const freeEmailDomains = [
      'gmail.com', 'googlemail.com', 'yahoo.com', 'yahoo.co.uk', 'hotmail.com',
      'outlook.com', 'live.com', 'msn.com', 'aol.com', 'icloud.com', 'me.com',
      'mac.com', 'protonmail.com', 'proton.me', 'mail.com', 'zoho.com',
      'yandex.com', 'gmx.com', 'gmx.net', 'fastmail.com', 'tutanota.com',
    ];

    let domainExcludeClause = '';
    if (excludeFree) {
      const placeholders = freeEmailDomains.map((_, i) => `$${i + 1}`).join(', ');
      domainExcludeClause = `AND LOWER(SPLIT_PART(slack_email, '@', 2)) NOT IN (${placeholders})`;
    }

    // First, get the domains with counts
    const domainQuery = `
      SELECT
        LOWER(SPLIT_PART(slack_email, '@', 2)) as domain,
        COUNT(*) as user_count
      FROM slack_user_mappings
      WHERE mapping_status = 'unmapped'
        AND slack_is_bot = false
        AND slack_is_deleted = false
        AND slack_email IS NOT NULL
        AND slack_email LIKE '%@%'
        ${domainExcludeClause}
      GROUP BY LOWER(SPLIT_PART(slack_email, '@', 2))
      HAVING COUNT(*) >= $${excludeFree ? freeEmailDomains.length + 1 : 1}
      ORDER BY COUNT(*) DESC, domain ASC
      ${options.limit ? `LIMIT $${excludeFree ? freeEmailDomains.length + 2 : 2}` : ''}
    `;

    const domainParams: unknown[] = excludeFree ? [...freeEmailDomains, minUsers] : [minUsers];
    if (options.limit) {
      domainParams.push(options.limit);
    }

    const domainResult = await query<{ domain: string; user_count: string }>(
      domainQuery,
      domainParams
    );

    // Now get the users for each domain
    const results: Array<{
      domain: string;
      user_count: number;
      users: Array<{
        slack_user_id: string;
        slack_email: string;
        slack_real_name: string | null;
        slack_display_name: string | null;
      }>;
    }> = [];

    for (const row of domainResult.rows) {
      const usersResult = await query<{
        slack_user_id: string;
        slack_email: string;
        slack_real_name: string | null;
        slack_display_name: string | null;
      }>(
        `SELECT slack_user_id, slack_email, slack_real_name, slack_display_name
         FROM slack_user_mappings
         WHERE mapping_status = 'unmapped'
           AND slack_is_bot = false
           AND slack_is_deleted = false
           AND LOWER(SPLIT_PART(slack_email, '@', 2)) = $1
         ORDER BY slack_real_name NULLS LAST, slack_display_name NULLS LAST`,
        [row.domain]
      );

      results.push({
        domain: row.domain,
        user_count: parseInt(row.user_count, 10),
        users: usersResult.rows,
      });
    }

    return results;
  }

  /**
   * Check if a domain already exists as an organization (by checking member emails)
   */
  async isDomainInOrganization(domain: string): Promise<{
    exists: boolean;
    organization_id?: string;
    organization_name?: string;
  }> {
    // This checks if any mapped user has this domain
    const result = await query<{
      workos_user_id: string;
    }>(
      `SELECT workos_user_id
       FROM slack_user_mappings
       WHERE mapping_status = 'mapped'
         AND LOWER(SPLIT_PART(slack_email, '@', 2)) = LOWER($1)
       LIMIT 1`,
      [domain]
    );

    if (result.rows.length === 0) {
      return { exists: false };
    }

    // We found a mapped user with this domain, but we'd need to lookup
    // their org via WorkOS - return true but without org details for now
    return { exists: true };
  }

  // ============== Slack Activity Tracking ==============

  /**
   * Record a Slack activity event
   */
  async recordActivity(activity: {
    slack_user_id: string;
    activity_type: string;
    channel_id?: string;
    channel_name?: string;
    activity_timestamp: Date;
    organization_id?: string;
    metadata?: Record<string, unknown>;
  }): Promise<void> {
    // Insert raw activity
    await query(
      `INSERT INTO slack_activities (
        slack_user_id, activity_type, channel_id, channel_name,
        activity_timestamp, organization_id, metadata
      ) VALUES ($1, $2, $3, $4, $5, $6, $7)`,
      [
        activity.slack_user_id,
        activity.activity_type,
        activity.channel_id || null,
        activity.channel_name || null,
        activity.activity_timestamp,
        activity.organization_id || null,
        activity.metadata ? JSON.stringify(activity.metadata) : null,
      ]
    );

    // Update daily aggregation
    const activityDate = activity.activity_timestamp.toISOString().split('T')[0];
    const columnMap: Record<string, string> = {
      message: 'message_count',
      reaction: 'reaction_count',
      thread_reply: 'thread_reply_count',
      channel_join: 'channel_join_count',
    };
    const countColumn = columnMap[activity.activity_type] || null;

    if (countColumn) {
      await query(
        `INSERT INTO slack_activity_daily (
          slack_user_id, activity_date, ${countColumn}, total_activity, organization_id
        ) VALUES ($1, $2, 1, 1, $3)
        ON CONFLICT (slack_user_id, activity_date)
        DO UPDATE SET
          ${countColumn} = slack_activity_daily.${countColumn} + 1,
          total_activity = slack_activity_daily.total_activity + 1,
          organization_id = COALESCE(EXCLUDED.organization_id, slack_activity_daily.organization_id),
          updated_at = NOW()`,
        [activity.slack_user_id, activityDate, activity.organization_id || null]
      );
    } else {
      // Unknown activity type - just increment total
      await query(
        `INSERT INTO slack_activity_daily (
          slack_user_id, activity_date, total_activity, organization_id
        ) VALUES ($1, $2, 1, $3)
        ON CONFLICT (slack_user_id, activity_date)
        DO UPDATE SET
          total_activity = slack_activity_daily.total_activity + 1,
          organization_id = COALESCE(EXCLUDED.organization_id, slack_activity_daily.organization_id),
          updated_at = NOW()`,
        [activity.slack_user_id, activityDate, activity.organization_id || null]
      );
    }

    // Update last_slack_activity_at on the user mapping
    await query(
      `UPDATE slack_user_mappings
       SET last_slack_activity_at = $2, updated_at = NOW()
       WHERE slack_user_id = $1
         AND (last_slack_activity_at IS NULL OR last_slack_activity_at < $2)`,
      [activity.slack_user_id, activity.activity_timestamp]
    );
  }

  /**
   * Get activity summary for a Slack user
   */
  async getActivitySummary(slackUserId: string, options: {
    days?: number;
  } = {}): Promise<{
    total_messages: number;
    total_reactions: number;
    total_thread_replies: number;
    total_channel_joins: number;
    total_activity: number;
    active_days: number;
    last_activity_at: Date | null;
  }> {
    const days = options.days ?? 30;

    const result = await query<{
      total_messages: string;
      total_reactions: string;
      total_thread_replies: string;
      total_channel_joins: string;
      total_activity: string;
      active_days: string;
    }>(
      `SELECT
        COALESCE(SUM(message_count), 0)::text as total_messages,
        COALESCE(SUM(reaction_count), 0)::text as total_reactions,
        COALESCE(SUM(thread_reply_count), 0)::text as total_thread_replies,
        COALESCE(SUM(channel_join_count), 0)::text as total_channel_joins,
        COALESCE(SUM(total_activity), 0)::text as total_activity,
        COUNT(*)::text as active_days
       FROM slack_activity_daily
       WHERE slack_user_id = $1
         AND activity_date >= CURRENT_DATE - $2::integer`,
      [slackUserId, days]
    );

    const mapping = await this.getBySlackUserId(slackUserId);

    const row = result.rows[0];
    return {
      total_messages: parseInt(row.total_messages, 10),
      total_reactions: parseInt(row.total_reactions, 10),
      total_thread_replies: parseInt(row.total_thread_replies, 10),
      total_channel_joins: parseInt(row.total_channel_joins, 10),
      total_activity: parseInt(row.total_activity, 10),
      active_days: parseInt(row.active_days, 10),
      last_activity_at: mapping?.last_slack_activity_at || null,
    };
  }

  /**
   * Get organization activity summary from Slack (aggregates all mapped users)
   */
  async getOrgActivitySummary(organizationId: string, options: {
    days?: number;
  } = {}): Promise<{
    total_messages: number;
    total_reactions: number;
    total_thread_replies: number;
    total_activity: number;
    active_users: number;
    active_days: number;
  }> {
    const days = options.days ?? 30;

    const result = await query<{
      total_messages: string;
      total_reactions: string;
      total_thread_replies: string;
      total_activity: string;
      active_users: string;
      active_days: string;
    }>(
      `SELECT
        COALESCE(SUM(message_count), 0)::text as total_messages,
        COALESCE(SUM(reaction_count), 0)::text as total_reactions,
        COALESCE(SUM(thread_reply_count), 0)::text as total_thread_replies,
        COALESCE(SUM(total_activity), 0)::text as total_activity,
        COUNT(DISTINCT slack_user_id)::text as active_users,
        COUNT(DISTINCT activity_date)::text as active_days
       FROM slack_activity_daily
       WHERE organization_id = $1
         AND activity_date >= CURRENT_DATE - $2::integer`,
      [organizationId, days]
    );

    const row = result.rows[0];
    return {
      total_messages: parseInt(row.total_messages, 10),
      total_reactions: parseInt(row.total_reactions, 10),
      total_thread_replies: parseInt(row.total_thread_replies, 10),
      total_activity: parseInt(row.total_activity, 10),
      active_users: parseInt(row.active_users, 10),
      active_days: parseInt(row.active_days, 10),
    };
  }

  /**
   * Get most active Slack users (for engagement insights)
   */
  async getMostActiveUsers(options: {
    days?: number;
    limit?: number;
    mappedOnly?: boolean;
  } = {}): Promise<Array<{
    slack_user_id: string;
    slack_email: string | null;
    slack_real_name: string | null;
    workos_user_id: string | null;
    mapping_status: SlackMappingStatus;
    total_activity: number;
    active_days: number;
  }>> {
    const days = options.days ?? 30;
    const limit = options.limit ?? 50;
    const mappedOnly = options.mappedOnly ?? false;

    const mappedClause = mappedOnly ? "AND m.mapping_status = 'mapped'" : '';

    const result = await query<{
      slack_user_id: string;
      slack_email: string | null;
      slack_real_name: string | null;
      workos_user_id: string | null;
      mapping_status: SlackMappingStatus;
      total_activity: string;
      active_days: string;
    }>(
      `SELECT
        m.slack_user_id,
        m.slack_email,
        m.slack_real_name,
        m.workos_user_id,
        m.mapping_status,
        COALESCE(SUM(d.total_activity), 0)::text as total_activity,
        COUNT(DISTINCT d.activity_date)::text as active_days
       FROM slack_user_mappings m
       LEFT JOIN slack_activity_daily d ON m.slack_user_id = d.slack_user_id
         AND d.activity_date >= CURRENT_DATE - $1::integer
       WHERE m.slack_is_bot = false
         AND m.slack_is_deleted = false
         ${mappedClause}
       GROUP BY m.slack_user_id, m.slack_email, m.slack_real_name, m.workos_user_id, m.mapping_status
       HAVING COALESCE(SUM(d.total_activity), 0) > 0
       ORDER BY COALESCE(SUM(d.total_activity), 0) DESC
       LIMIT $2`,
      [days, limit]
    );

    return result.rows.map(row => ({
      ...row,
      total_activity: parseInt(row.total_activity, 10),
      active_days: parseInt(row.active_days, 10),
    }));
=======
  /**
   * Get all WorkOS user IDs that are currently mapped to Slack users
   * Used to efficiently check for existing mappings without N+1 queries
   */
  async getMappedWorkosUserIds(): Promise<Set<string>> {
    const result = await query<{ workos_user_id: string }>(
      `SELECT workos_user_id FROM slack_user_mappings WHERE workos_user_id IS NOT NULL`
    );
    return new Set(result.rows.map(row => row.workos_user_id));
>>>>>>> 12d6aba1
  }

}<|MERGE_RESOLUTION|>--- conflicted
+++ resolved
@@ -333,7 +333,6 @@
     return result.rows[0] || null;
   }
 
-<<<<<<< HEAD
   // ============== Domain Aggregation for Prospect Discovery ==============
 
   /**
@@ -701,7 +700,8 @@
       total_activity: parseInt(row.total_activity, 10),
       active_days: parseInt(row.active_days, 10),
     }));
-=======
+  }
+
   /**
    * Get all WorkOS user IDs that are currently mapped to Slack users
    * Used to efficiently check for existing mappings without N+1 queries
@@ -711,7 +711,6 @@
       `SELECT workos_user_id FROM slack_user_mappings WHERE workos_user_id IS NOT NULL`
     );
     return new Set(result.rows.map(row => row.workos_user_id));
->>>>>>> 12d6aba1
   }
 
 }