--- conflicted
+++ resolved
@@ -6,7 +6,6 @@
   <title id="pageTitle">Loading... | AgenticAdvertising.org</title>
   <meta name="description" id="pageDescription" content="Loading...">
   <link rel="icon" href="/AAo.svg" type="image/svg+xml">
-<<<<<<< HEAD
   <link rel="canonical" id="canonicalUrl" href="">
 
   <!-- Open Graph / Facebook (updated dynamically) -->
@@ -25,10 +24,7 @@
   <meta name="twitter:description" id="twitterDescription" content="">
   <meta name="twitter:image" id="twitterImage" content="https://agenticadvertising.org/AAo-social.png">
 
-  <link rel="stylesheet" href="/aao-theme.css">
-=======
   <link rel="stylesheet" href="/design-system.css">
->>>>>>> 09bd1b24
   <script src="https://cdn.jsdelivr.net/npm/marked@11.1.1/marked.min.js"></script>
   <script src="https://cdn.jsdelivr.net/npm/dompurify@3.0.6/dist/purify.min.js"></script>
   <style>
@@ -81,14 +77,14 @@
       color: var(--color-text-heading);
     }
     .article-content a {
-      color: var(--aao-primary);
+      color: var(--color-brand);
       text-decoration: none;
     }
     .article-content a:hover {
       text-decoration: underline;
     }
     .article-content blockquote {
-      border-left: 4px solid var(--aao-primary);
+      border-left: 4px solid var(--color-brand);
       margin: 1.5rem 0;
       padding: 1rem 1.5rem;
       background: var(--color-bg-subtle);
@@ -120,7 +116,7 @@
       display: inline-flex;
       align-items: center;
       gap: 0.5rem;
-      color: var(--aao-primary);
+      color: var(--color-brand);
       text-decoration: none;
       font-weight: 500;
       margin-bottom: 2rem;
@@ -136,19 +132,19 @@
       gap: 1rem;
       padding: 1rem 0;
       margin-bottom: 2rem;
-      border-bottom: 1px solid #e5e7eb;
+      border-bottom: 1px solid var(--color-border);
       flex-wrap: wrap;
     }
 
     .article-date-published {
-      color: var(--aao-gray);
+      color: var(--color-text-secondary);
       font-size: 0.9rem;
     }
 
     .action-divider {
       width: 1px;
       height: 20px;
-      background: #e5e7eb;
+      background: var(--color-border);
     }
 
     /* Like button */
@@ -157,8 +153,8 @@
       align-items: center;
       gap: 0.5rem;
       background: none;
-      border: 1px solid #e5e7eb;
-      color: var(--aao-gray-dark);
+      border: 1px solid var(--color-border);
+      color: var(--color-text-heading);
       cursor: pointer;
       padding: 0.5rem 1rem;
       border-radius: 8px;
@@ -167,15 +163,15 @@
     }
 
     .like-button:hover {
-      background: #f3f4f6;
-      border-color: var(--aao-primary);
-      color: var(--aao-primary);
+      background: var(--color-gray-100);
+      border-color: var(--color-brand);
+      color: var(--color-brand);
     }
 
     .like-button.liked {
-      background: #fef2f2;
-      border-color: #ef4444;
-      color: #ef4444;
+      background: var(--color-error-50);
+      border-color: var(--color-error-500);
+      color: var(--color-error-500);
     }
 
     .like-button svg {
@@ -192,7 +188,7 @@
     }
 
     .share-label {
-      color: var(--aao-gray);
+      color: var(--color-text-secondary);
       font-size: 0.85rem;
       margin-right: 0.25rem;
     }
@@ -204,18 +200,18 @@
       width: 36px;
       height: 36px;
       border-radius: 8px;
-      border: 1px solid #e5e7eb;
+      border: 1px solid var(--color-border);
       background: white;
-      color: var(--aao-gray-dark);
+      color: var(--color-text-heading);
       cursor: pointer;
       transition: all 0.15s;
       text-decoration: none;
     }
 
     .share-btn:hover {
-      background: #f3f4f6;
-      border-color: var(--aao-primary);
-      color: var(--aao-primary);
+      background: var(--color-gray-100);
+      border-color: var(--color-brand);
+      color: var(--color-brand);
     }
 
     .share-btn svg {
@@ -225,8 +221,8 @@
 
     /* Copy link button */
     .share-btn.copied {
-      background: #10b981;
-      border-color: #10b981;
+      background: var(--color-success-500);
+      border-color: var(--color-success-500);
       color: white;
     }
 
@@ -240,8 +236,8 @@
 
     .article-tag {
       font-size: 0.8rem;
-      background: #f3f4f6;
-      color: var(--aao-gray-dark);
+      background: var(--color-gray-100);
+      color: var(--color-text-heading);
       padding: 0.25rem 0.75rem;
       border-radius: 4px;
     }
@@ -376,7 +372,7 @@
     <div class="loading-state">
       <h2 style="color: var(--color-error-600); margin-bottom: 1rem;">Article Not Found</h2>
       <p>The article you're looking for doesn't exist or has been removed.</p>
-      <p><a href="/perspectives" style="color: var(--aao-primary);">Return to Perspectives</a></p>
+      <p><a href="/perspectives" style="color: var(--color-brand);">Return to Perspectives</a></p>
     </div>
   </div>
 
