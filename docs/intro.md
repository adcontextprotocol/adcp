---
sidebar_position: 1
title: Getting Started
---

# Getting Started with Ad Context Protocol

Welcome to the Ad Context Protocol (AdCP) documentation. AdCP enables AI assistants to interact with advertising platforms through standardized interfaces.

## What is Ad Context Protocol?

Ad Context Protocol is an open standard based on the Model Context Protocol (MCP) that allows:

- **Natural Language Interaction**: Describe what you want in plain English
- **Platform Agnostic**: Works with any compatible advertising platform
- **AI-Powered**: Designed for integration with AI assistants like Claude, GPT, and others

## Protocol Architecture

AdCP operates at multiple layers, providing a clean separation between the business roles, orchestration layer, and technical execution:

![Layers of the Stack](./layers-of-the-stack.png)

## The AdCP Ecosystem Layers

### Top Layer: Business Principals

#### Buying Principal (Left)
The demand side of advertising, including:
- **Advertisers**: Brands with products/services to promote
- **Agencies**: Acting on behalf of advertisers
- **Retail Media Networks**: Retailers monetizing their audiences
- **Curators**: Packaging inventory and data for specific use cases

#### Media Seller (Right)
The supply side of advertising, including:
- **Publishers**: Content creators with audience reach
- **Sales Houses**: Representing multiple publishers
- **Rep Firms**: Specialized sales representation
- **SSPs**: Supply-side platforms aggregating inventory
- **Ad Networks**: Aggregating and reselling inventory

These parties exchange impressions and money through the orchestration layer below.

### Middle Layer: Orchestration

#### Media Orchestration Platform (Left)
Platforms that evaluate sellers and audiences, and execute buying strategies:
- **Examples**: Scope3, custom orchestration solutions
- **Function**: Strategy execution, seller evaluation, optimization
- **Integration**: Uses MCP to communicate with both Audience and Sales Agents

#### Signal Agent (Right, Top)
MCP servers that provide:
- **Signal Discovery**: Finding relevant signals (audiences, contextual, geographical, temporal) using natural language
- **Signal Activation**: Pushing signals to decisioning platforms
- **Integration**: Connects signal platforms to orchestration via MCP

#### Sales Agent (Right, Bottom)
MCP servers that provide:
- **Media Product Discovery**: Natural language inventory search
- **Media Execution**: Creating and managing campaigns
- **Integration**: Exposes publisher capabilities via MCP

### Bottom Layer: Technical Execution

#### Agent Execution Environment (Left)
Real-time systems for:
- **Brand Safety**: Ensuring appropriate ad placement
- **Frequency Capping**: Managing exposure limits
- **First-Party Data**: Activating advertiser data
- **Integration**: Connects via key-value pairs or RTB protocols

#### Decisioning Platform (Right)
The technical infrastructure that:
- **Selects Impressions**: Decides which ad to serve
- **Delivery Method**: Direct campaigns or programmatic (RTB)
- **Examples**: DSPs, SSPs, Ad Servers, Google Ad Manager, Kevel

## How AdCP Protocols Work Together

Each AdCP protocol operates within this ecosystem:

### 🎯 Signals Activation Protocol
- **Scope**: Works with **signal platforms** to discover and activate signals directly on **decisioning platforms**
- **Integration**: Direct integration between signal agents and decisioning platforms (DSPs, injective platforms)
- **Workflow**: Find signals → Direct activation on target platform → Ready for campaign use

### 📍 Curation Protocol (Coming Q2 2025)
- **Scope**: Works with **decisioning platforms** and **supply-side platforms**
- **Integration**: Curates inventory that will be targeted with activated signals
- **Workflow**: Define requirements → Find inventory → Package with signals

### 💰 Media Buy Protocol
- **Scope**: Works primarily with **decisioning platforms** (DSPs, injective platforms)
- **Integration**: Executes campaigns using curated inventory and activated signals
- **Workflow**: Set objectives → Execute buys → Optimize performance

## Quick Example

Instead of navigating multiple platforms, you can now say:

> "Find audience signals of premium sports enthusiasts who would be interested in high-end running shoes, and activate them on Scope3."

The AI assistant will:
1. Search for relevant signals across connected platforms
2. Show you options with transparent pricing
3. Activate your chosen signals for use on decisioning platforms

## Available Protocols

<<<<<<< HEAD
### 🔍 [Discovery Protocol](./discovery/protocol)
**Status**: RFC/v1.0

Automatically discover AdCP agents using `.well-known/adcp` endpoints.

### 🎯 [Audience Activation Protocol](./audience/overview)
=======
### 🎯 [Signals Activation Protocol](./signals/overview)
>>>>>>> cd0bf3d9
**Status**: RFC/v0.1

Discover and activate data signals (audiences, contextual, geographical, temporal) using natural language.

### 📍 Curation Protocol
**Status**: Coming Q2 2025

Curate media inventory based on context and brand safety.

### 💰 [Media Buy Protocol](./media-buy)
**Status**: RFC/v0.1

Execute and optimize media buys programmatically.

## Reference Implementations

- [Signals Agent](https://github.com/adcontextprotocol/signals-agent)
- [Sales Agent](https://github.com/adcontextprotocol/salesagent)

## For Platform Providers

If you operate a signal platform, DSP, or ad tech solution:

1. [Review the Protocol Specifications](./signals/specification)

## For Advertisers & Agencies

If you want to use AdCP with your AI assistant:

1. Check if your platforms support AdCP
2. Configure your AI assistant with AdCP-enabled platforms
3. Start using natural language for your campaigns

## Next Steps

- **Platform Providers**: Start with the [Signals Protocol Specification](./signals/specification)
- **Everyone**: Join the [community discussion](https://github.com/adcontextprotocol/adcp/discussions)

## Need Help?

- 📖 Browse the documentation
- 💬 Ask in [GitHub Discussions](https://github.com/adcontextprotocol/adcp/discussions)
- 📧 Email: support@adcontextprotocol.org<|MERGE_RESOLUTION|>--- conflicted
+++ resolved
@@ -109,16 +109,12 @@
 
 ## Available Protocols
 
-<<<<<<< HEAD
 ### 🔍 [Discovery Protocol](./discovery/protocol)
 **Status**: RFC/v1.0
 
-Automatically discover AdCP agents using `.well-known/adcp` endpoints.
+Automatically discover AdCP agents using `.well-known/adcp.json` endpoints.
 
-### 🎯 [Audience Activation Protocol](./audience/overview)
-=======
 ### 🎯 [Signals Activation Protocol](./signals/overview)
->>>>>>> cd0bf3d9
 **Status**: RFC/v0.1
 
 Discover and activate data signals (audiences, contextual, geographical, temporal) using natural language.
