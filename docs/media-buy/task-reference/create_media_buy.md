--- conflicted
+++ resolved
@@ -34,14 +34,8 @@
 | Parameter | Type | Required | Description |
 |-----------|------|----------|-------------|
 | `buyer_ref` | string | Yes | Buyer's reference identifier for this package |
-<<<<<<< HEAD
 | `product_id` | string | Yes | Product ID for this package |
-| `format_ids` | string[] | Yes | Array of format IDs that will be used for this package - must be supported by the product |
-=======
-| `product_id` | string | Yes* | Product ID for this package (recommended - use instead of deprecated `products`) |
-| `products` | string[] | Yes* | **DEPRECATED**: Use `product_id` instead. Array of product IDs - only first product will be used |
 | `format_ids` | FormatID[] | Yes | Array of structured format ID objects that will be used for this package - must be supported by the product |
->>>>>>> 82ed9d6b
 | `budget` | Budget | No | Budget configuration for this package (overrides media buy level budget if specified) |
 | `targeting_overlay` | TargetingOverlay | No | Additional targeting criteria for this package (see Targeting Overlay Object below) |
 | `creative_ids` | string[] | No | Creative IDs to assign to this package at creation time (references existing library creatives) |
