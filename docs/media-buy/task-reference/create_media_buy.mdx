--- conflicted
+++ resolved
@@ -121,38 +121,6 @@
 
 asyncio.run(create_campaign())
 ```
-<<<<<<< HEAD
-data: {"message": "Validating packages..."}
-data: {"message": "Checking inventory availability..."}
-data: {"message": "Creating campaign in ad server..."}
-data: {"status": {"state": "completed"}, "artifacts": [{
-  "artifactId": "artifact-mb-conf-abc123",
-  "name": "media_buy_confirmation",
-  "parts": [
-    {"kind": "text", "text": "Successfully created $100,000 media buy. Upload creatives by Jan 30."},
-    {"kind": "data", "data": {
-      "media_buy_id": "mb_12345",
-      "buyer_ref": "nike_q1_campaign_2024",
-      "creative_deadline": "2024-01-30T23:59:59Z",
-      "packages": [
-        {"package_id": "pkg_12345_001", "buyer_ref": "nike_ctv_sports_package"},
-        {"package_id": "pkg_12345_002", "buyer_ref": "nike_audio_drive_package"}
-      ]
-    }}
-  ]
-}]}
-```
-
-### Key Differences
-- **MCP**: May return synchronously or asynchronously with updates via:
-  - Polling (calling status endpoints)
-  - Webhooks (push notifications to callback URLs)
-  - Streaming (WebSockets or SSE)
-- **A2A**: Always returns task with updates via:
-  - Server-Sent Events (SSE) for real-time streaming
-  - Webhooks (push notifications) for long-running tasks
-- **Payload**: The `parameters` field in A2A contains the exact same structure as MCP's `arguments`
-=======
 
 ```bash CLI
 npx adcp \
@@ -163,7 +131,6 @@
 ```
 
 </CodeGroup>
->>>>>>> 11d371f3
 
 ## Request Parameters
 
@@ -211,98 +178,14 @@
 
 **Note**: Responses use discriminated unions - you get either success fields OR errors, never both. Always check for `errors` before accessing success fields.
 
-<<<<<<< HEAD
-**Initial Request with SSE:**
-```json
-{
-  "message": {
-    "parts": [{
-      "kind": "data",
-      "data": {
-        "skill": "create_media_buy",
-        "parameters": {
-          "buyer_ref": "large_campaign_2024",
-          "packages": [...],
-          "brand_manifest": {
-            "name": "ACME Corporation",
-            "url": "https://acmecorp.com"
-          },
-          "po_number": "PO-2024-LARGE-001",
-          "start_time": "2024-02-01T00:00:00Z",
-          "end_time": "2024-06-30T23:59:59Z"
-        }
-      }
-    }]
-  }
-}
-```
-=======
 ## Common Scenarios
->>>>>>> 11d371f3
 
 ### Campaign with Targeting
 
-<<<<<<< HEAD
-**SSE Updates (Human approval process):**
-```
-data: {"message": "Validating campaign requirements..."}
-data: {"message": "Budget exceeds auto-approval threshold. Routing to sales team..."}
-data: {"message": "Sales team notified. Expected review time: 2-4 hours"}
-data: {"message": "First approval received from regional manager"}
-data: {"message": "Second approval received from finance team"}
-data: {"status": {"state": "completed"}, "artifacts": [{
-  "artifactId": "artifact-mb-approval-xyz789",
-  "name": "media_buy_confirmation",
-  "parts": [
-    {"kind": "text", "text": "Media buy approved and created successfully. $500,000 campaign scheduled Feb 1 - Jun 30. Upload creatives by Jan 30."},
-    {"kind": "data", "data": {
-      "media_buy_id": "mb_789456",
-      "buyer_ref": "large_campaign_2024",
-      "creative_deadline": "2024-01-30T23:59:59Z",
-      "packages": [...]
-    }}
-  ]
-}]}
-```
-=======
 Add geographic restrictions and frequency capping:
->>>>>>> 11d371f3
 
 <CodeGroup>
 
-<<<<<<< HEAD
-**Initial Request with Webhook Configuration:**
-```json
-{
-  "message": {
-    "parts": [{
-      "kind": "data",
-      "data": {
-        "skill": "create_media_buy",
-        "parameters": {
-          "buyer_ref": "large_campaign_2024",
-          "packages": [...],
-          "brand_manifest": {
-            "name": "ACME Corporation",
-            "url": "https://acmecorp.com"
-          },
-          "po_number": "PO-2024-LARGE-001",
-          "start_time": "2024-02-01T00:00:00Z",
-          "end_time": "2024-06-30T23:59:59Z"
-        }
-      }
-    }]
-  },
-  "configuration": {
-    "pushNotificationConfig": {
-      "url": "https://buyer.example.com/webhooks/adcp",
-      "authType": "bearer",
-      "authToken": "secret-token-xyz"
-    }
-  }
-}
-```
-=======
 ```javascript JavaScript
 import { testAgent } from '@adcp/client/testing';
 
@@ -332,7 +215,6 @@
   start_time: 'asap',
   end_time: '2025-12-31T23:59:59Z'
 });
->>>>>>> 11d371f3
 
 if (result.errors) {
   console.error('Creation failed:', result.errors);
@@ -345,29 +227,6 @@
 import asyncio
 from adcp import test_agent
 
-<<<<<<< HEAD
-// Final webhook when complete
-{
-  "taskId": "task-mb-webhook-001",
-  "contextId": "ctx-conversation-xyz",
-  "status": {"state": "completed"},
-  "artifacts": [{
-    "artifactId": "artifact-mb-webhook-def456",
-    "name": "media_buy_confirmation",
-    "parts": [
-      {"kind": "data", "data": {
-        "media_buy_id": "mb_789456",
-        "buyer_ref": "large_campaign_2024",
-        "creative_deadline": "2024-01-30T23:59:59Z",
-        "packages": [...]
-      }}
-    ]
-  }]
-}
-```
-
-### A2A with Input Required
-=======
 async def create_targeted_campaign():
     result = await test_agent.simple.create_media_buy(
         buyer_ref='regional_campaign_2025',
@@ -395,7 +254,6 @@
         start_time='asap',
         end_time='2025-12-31T23:59:59Z'
     )
->>>>>>> 11d371f3
 
     if hasattr(result, 'errors') and result.errors:
         print('Creation failed:', result.errors)
