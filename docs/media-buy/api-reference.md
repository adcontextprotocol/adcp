---
title: API Reference
---

# API Reference

## Table of Contents
1. [Overview](#overview)
2. [Core Concepts](#core-concepts)
3. [Tasks](#tasks)
4. [Design Decisions](#design-decisions)
5. [Implementation Notes](#implementation-notes)

## Overview

The Advertising Context Protocol (AdCP) Sales Agent specification defines a standardized MCP (Model Context Protocol) interface for programmatic media buying across diverse advertising platforms. This document specifies the protocol for sales agent operations, enabling AI agents and automated systems to discover, plan, purchase, and manage advertising campaigns through MCP tools.

### Goals
- **Platform Agnostic**: Abstract away platform-specific terminology and workflows
- **AI-Friendly**: Natural language discovery with structured execution
- **Complete Lifecycle**: From discovery through optimization
- **Multi-Tenant**: Principal-based isolation for agencies and brands

### Non-Goals
- Real-time bidding (RTB) operations
- Supply-side/publisher operations
- Creative production (only creative submission)

## Core Concepts

### Principal
A Principal represents an authenticated entity (advertiser, agency, or brand) with:
- Unique identifier and access token
- Platform-specific account mappings
- Isolated data access

### Media Buy
A media buy represents a purchased advertising campaign containing:
- One or more packages (flights/line items)
- Total budget and date range
- Global targeting criteria
- Creative assets

### Package
A package represents a specific advertising product within a media buy:
- Product-based pricing (CPM, impressions)
- Optional targeting overlay
- Creative assignments
- Delivery goals

### Design Decision: Package vs Flight Model
**Current Design**: One package = one flight/line item
**Rationale**: Simplifies the model for most use cases
**Trade-off**: Advanced users may want multiple flights per package for:
- A/B testing different creatives
- Time-based segmentation
- Different targeting within same inventory

**For Industry Discussion**: Should we support multiple flights per package?

## Tasks

The Media Buy Protocol defines the following tasks that agents can perform:

### 1. list_creative_formats

**Task**: Discover all supported creative formats in the system.

**Request:**
```json
{
  "type": "audio",              // Optional - filter by format type
  "standard_only": true         // Optional - only return IAB standard formats
}
```

**Response:**
```json
{
  "message": "string",
  "formats": [
    {
      "format_id": "audio_standard_30s",
      "name": "Standard Audio - 30 seconds", 
      "type": "audio",
      "is_standard": true,
      "iab_specification": "DAAST 1.0",
      "requirements": {
        "duration": 30,
        "file_types": ["mp3", "m4a"],
        "bitrate_min": 128,
        "bitrate_max": 320
      }
    },
    {
      "format_id": "display_carousel_5",
      "name": "Product Carousel - 5 Items",
      "type": "display",
      "is_standard": false,
      "assets_required": [
        {
          "asset_type": "product_image",
          "quantity": 5,
          "requirements": {
            "width": 300,
            "height": 300,
            "file_types": ["jpg", "png"],
            "max_file_size": 150000
          }
        },
        {
          "asset_type": "logo",
          "quantity": 1,
          "requirements": {
            "width": 200,
            "height": 50,
            "file_types": ["png", "svg"]
          }
        },
        {
          "asset_type": "headline",
          "quantity": 5,
          "requirements": {
            "max_length": 25,
            "type": "text"
          }
        }
      ]
    }
  ]
}
```

### 2. create_media_buy

**Task**: Create a media buy from selected packages. This task handles the complete workflow including validation, approval if needed, and campaign creation.

**Request:**
```json
{
  "packages": ["pkg_ctv_prime_ca_ny", "pkg_audio_drive_ca_ny"],
  "promoted_offering": "Purina Pro Plan dog food - premium nutrition tailored for dogs' specific needs, promoting the new salmon and rice formula for sensitive skin and stomachs",  // Required - description of advertiser and what is being promoted
  "po_number": "PO-2024-Q1-0123",
  "total_budget": 50000,
  "targeting_overlay": {
    "geo_country_any_of": ["US"],
    "geo_region_any_of": ["CA", "NY"],
    "audience_segment_any_of": ["3p:pet_owners"],
    "signals": ["auto_intenders_q1_2025"],  // Optional: Signal IDs from get_signals
    "frequency_cap": {
      "suppress_minutes": 30,
      "scope": "media_buy"
    }
  },
  "pacing": "even",
  "daily_budget": null
}
```

**Response:**
```json
{
  "message": "string",
  "media_buy_id": "gam_1234567890",
  "status": "pending_activation",
  "creative_deadline": "2024-01-30T23:59:59Z",
  "detail": "Media buy created in Google Ad Manager",
  "next_steps": [
    "Upload creative assets before deadline",
    "Assets will be reviewed by ad server",
    "Campaign will auto-activate after approval"
  ]
}
```

**Platform Behavior:**
- **GAM**: Creates Order with LineItems, requires approval
- **Kevel**: Creates Campaign with Flights, instant activation
- **Triton**: Creates Campaign for audio delivery

### 3. add_creative_assets

**Task**: Upload creative assets and assign them to packages. This task includes validation, policy review, and format adaptation suggestions.

**Request:**
```json
{
  "media_buy_id": "gam_1234567890",
  "assets": [
    {
      "creative_id": "pet_food_30s_v1",
      "name": "Purina Pet Food - 30s Spot",
      "format": "video",
      "media_url": "https://cdn.example.com/creatives/pet_food_30s.mp4",
      "click_url": "https://www.purina.com/offers/new-year",
      "duration": 30000,
      "width": 1920,
      "height": 1080,
      "package_assignments": ["pkg_ctv_prime_ca_ny"]
    },
    {
      "creative_id": "pet_food_audio_15s",
      "name": "Purina Audio Spot - 15s",
      "format": "audio",
      "media_url": "https://cdn.example.com/creatives/pet_food_15s.mp3",
      "click_url": "https://www.purina.com/offers",
      "duration": 15000,
      "package_assignments": ["pkg_audio_drive_ca_ny"]
    }
  ]
}
```

**Response:**
```json
{
  "message": "string",
  "asset_statuses": [
    {
      "creative_id": "pet_food_30s_v1",
      "status": "approved",
      "platform_id": "gam_creative_987654",
      "review_feedback": null,
      "suggested_adaptations": [
        {
          "adaptation_id": "adapt_vertical_v1",
          "format_id": "video_vertical_9x16",
          "name": "Mobile Vertical Version",
          "description": "9:16 version optimized for mobile feeds",
          "changes_summary": [
            "Crop to 9:16 aspect ratio",
            "Add captions for sound-off viewing",
            "Optimize for 6-second view"
          ],
          "rationale": "Mobile inventory converts 35% better with vertical format",
          "estimated_performance_lift": 35.0
        }
      ]
    },
    {
      "creative_id": "pet_food_audio_15s",
      "status": "approved",
      "platform_id": "gam_creative_987655",
      "review_feedback": null,
      "suggested_adaptations": []
    }
  ]
}
```

**Platform Validation:**
- Format compatibility (video for CTV, audio for radio)
- Size and duration limits
- Content policies
- Technical specifications

<<<<<<< HEAD
### 4. check_media_buy_status

**Task**: Monitor the current status and delivery progress of a media buy.

**Request:**
```json
{
  "media_buy_id": "gam_1234567890"
}
```

**Response:**
```json
{
  "message": "string",
  "media_buy_id": "gam_1234567890",
  "status": "active",
  "last_updated": "2024-02-01T08:00:00Z",
  "package_statuses": [
    {
      "package_id": "pkg_ctv_prime_ca_ny",
      "status": "delivering",
      "pacing": "on_track",
      "delivery_percentage": 12.5
    },
    {
      "package_id": "pkg_audio_drive_ca_ny",
      "status": "delivering",
      "pacing": "slightly_behind",
      "delivery_percentage": 10.2
    }
  ]
}
```

**Status Values:**
- `pending_activation`: Awaiting creatives or approval
- `pending_approval`: Under platform review
- `scheduled`: Approved, waiting for start date
- `active`: Currently eligible to deliver
- `paused`: Temporarily stopped
- `completed`: Finished delivery
- `failed`: Critical error

### 5. get_media_buy_delivery
=======
### 4. get_media_buy_delivery
>>>>>>> c513dc80

**Task**: Retrieve comprehensive delivery metrics and performance data for reporting.

**Request:**
```json
{
  "media_buy_id": "gam_1234567890",
  "start_date": "2024-02-01",
  "end_date": "2024-02-07"
}
```

**Response:**
```json
{
  "message": "string",
  "media_buy_id": "gam_1234567890",
  "status": "active",
  "reporting_period": {
    "start": "2024-02-01T00:00:00Z",
    "end": "2024-02-07T23:59:59Z"
  },
  "currency": "USD",
  "totals": {
    "impressions": 450000,
    "spend": 16875.00,
    "clicks": 900,
    "ctr": 0.002,
    "video_completions": 315000,
    "completion_rate": 0.70
  },
  "by_package": [
    {
      "package_id": "pkg_ctv_prime_ca_ny",
      "impressions": 250000,
      "spend": 11250.00,
      "clicks": 500,
      "video_completions": 175000,
      "pacing_index": 0.93
    },
    {
      "package_id": "pkg_audio_drive_ca_ny",
      "impressions": 200000,
      "spend": 5625.00,
      "clicks": 400,
      "pacing_index": 0.88
    }
  ],
  "daily_breakdown": [
    {
      "date": "2024-02-01",
      "impressions": 64285,
      "spend": 2410.71
    }
  ]
}
```

### 5. update_media_buy

**Task**: Update campaign and package settings. This task supports partial updates and handles any required approvals.

**Request Example 1 - Campaign Pause:**
```json
{
  "media_buy_id": "gam_1234567890",
  "active": false
}
```

**Response:**
```json
{
  "message": "string",
  "status": "accepted",
  "implementation_date": "2024-02-08T00:00:00Z",
  "detail": "Order paused in Google Ad Manager",
  "affected_packages": ["pkg_ctv_prime_ca_ny", "pkg_audio_drive_ca_ny"]
}
```

**Request Example 2 - Complex Update:**
```json
{
  "media_buy_id": "gam_1234567890",
  "flight_end_date": "2024-02-28",
  "total_budget": 75000,
  "packages": [
    {
      "package_id": "pkg_ctv_prime_ca_ny",
      "budget": 45000,
      "pacing": "front_loaded"
    },
    {
      "package_id": "pkg_audio_drive_ca_ny",
      "active": false
    }
  ]
}
```

**PATCH Semantics:**
- Only included fields are modified
- Omitted packages remain unchanged
- Null values clear/reset fields (where applicable)

### 6. update_package

Focused tool for package-only updates.

**Request:**
```json
{
  "media_buy_id": "gam_1234567890",
  "packages": [
    {
      "package_id": "pkg_ctv_prime_ca_ny",
      "active": true,
      "impressions": 500000,
      "daily_impressions": 35000,
      "creative_ids": ["pet_food_30s_v2", "pet_food_15s_v1"]
    },
    {
      "package_id": "pkg_new_package",
      "active": false
    }
  ]
}
```

**Design Note**: Adding new packages post-creation not yet supported. Under consideration for future version.

### 7. update_performance_index

Provides performance feedback for AI optimization.

**Request:**
```json
{
  "media_buy_id": "gam_1234567890",
  "performance_data": [
    {
      "product_id": "connected_tv_prime",
      "performance_index": 1.15,
      "confidence_score": 0.92,
      "feedback": "Strong viewability and completion rates"
    },
    {
      "product_id": "streaming_audio_drive",
      "performance_index": 0.85,
      "confidence_score": 0.88,
      "feedback": "Lower than expected reach in target demo"
    }
  ]
}
```

**Response:**
```json
{
  "message": "string",
  "status": "accepted",
  "optimization_actions": [
    {
      "package_id": "pkg_ctv_prime_ca_ny",
      "action": "increase_budget_allocation",
      "reason": "High performance index"
    },
    {
      "package_id": "pkg_audio_drive_ca_ny",
      "action": "review_targeting",
      "reason": "Below baseline performance"
    }
  ]
}
```

### 8. get_all_media_buy_delivery

Retrieves delivery metrics for all active media buys owned by the principal. This is optimized for performance by batching requests.

**Request:**
```json
{
  "today": "2024-02-08",
  "media_buy_ids": ["gam_1234567890", "gam_9876543210"]  // Optional - omit to get all
}
```

**Response:**
```json
{
  "message": "string",
  "deliveries": [
    {
      "media_buy_id": "gam_1234567890",
      "status": "delivering",
      "spend": 35000.50,
      "impressions": 3500000,
      "pacing": "on_track",
      "days_elapsed": 7,
      "total_days": 14
    },
    {
      "media_buy_id": "gam_9876543210", 
      "status": "completed",
      "spend": 50000.00,
      "impressions": 5000000,
      "pacing": "on_track",
      "days_elapsed": 30,
      "total_days": 30
    }
  ],
  "total_spend": 85000.50,
  "total_impressions": 8500000,
  "active_count": 1,
  "summary_date": "2024-02-08"
}
```

### 9. get_creatives

Lists creative assets for a principal or media buy.

**Request:**
```json
{
  "media_buy_id": "gam_1234567890",  // Optional - filter by media buy
  "status": "approved",              // Optional - filter by status
  "format": "video"                  // Optional - filter by format
}
```

**Response:**
```json
{
  "message": "string",
  "creatives": [
    {
      "creative_id": "pet_food_30s_v2",
      "name": "Premium Pet Food - Hero 30s",
      "format": "video",
      "status": "approved",
      "created_at": "2024-02-01T10:00:00Z",
      "associations": [
        {
          "media_buy_id": "gam_1234567890",
          "package_id": "pkg_ctv_prime_ca_ny"
        }
      ]
    }
  ]
}
```

### 10. approve_adaptation

Approves or rejects a suggested creative adaptation.

**Request:**
```json
{
  "creative_id": "pet_food_30s_v1",
  "adaptation_id": "adapt_vertical_v1",
  "approve": true,
  "modifications": {
    "name": "Pet Food Hero - Mobile Vertical"
  }
}
```

**Response:**
```json
{
  "message": "string",
  "success": true,
  "new_creative": {
    "creative_id": "pet_food_30s_vertical_auto",
    "format_id": "video_vertical_9x16",
    "content_uri": "https://cdn.publisher.com/adapted/pet_food_vertical.mp4",
    "name": "Pet Food Hero - Mobile Vertical"
  },
  "status": {
    "creative_id": "pet_food_30s_vertical_auto",
    "status": "approved"
  }
}
```

### 11. review_pending_creatives (Admin Only)

Reviews and approves/rejects pending creatives.

**Request:**
```json
{
  "creative_id": "pet_food_30s_v3",
  "action": "approve",
  "reason": "Meets brand guidelines"
}
```

**Response:**
```json
{
  "message": "string",
  "creative_id": "pet_food_30s_v3",
  "status": "approved",
  "reviewed_by": "admin",
  "reviewed_at": "2024-02-08T14:30:00Z"
}
```

### 12. list_human_tasks (Admin Only)

Lists pending human approval tasks.

**Request:**
```json
{
  "status": "pending",  // Optional - filter by status
  "task_type": "media_buy_approval"  // Optional - filter by type
}
```

**Response:**
```json
{
  "message": "string",
  "tasks": [
    {
      "task_id": "task_001",
      "task_type": "media_buy_approval",
      "status": "pending",
      "created_at": "2024-02-08T10:00:00Z",
      "principal_id": "nike",
      "description": "Approve media buy creation: $50,000 CTV campaign",
      "metadata": {
        "media_buy_id": "pending_mb_001",
        "total_budget": 50000,
        "products": ["connected_tv_prime"]
      }
    }
  ]
}
```

### 13. complete_human_task (Admin Only)

Completes a human approval task.

**Request:**
```json
{
  "task_id": "task_001",
  "action": "approve",
  "notes": "Budget verified, targeting appropriate"
}
```

**Response:**
```json
{
  "message": "string",
  "task_id": "task_001",
  "status": "completed",
  "completed_by": "admin",
  "completed_at": "2024-02-08T14:45:00Z",
  "result": {
    "media_buy_id": "gam_1234567890",
    "status": "active"
  }
}
```

### 14. list_all_media_buys (Admin Only)

Retrieves delivery data for all active media buys across all principals.

**Request:**
```json
{
  "today": "2024-02-08",
  "status": "active"  // Optional - filter by status
}
```

**Response:** Same format as get_media_buy_delivery but includes all media buys.

### 15. get_products

**Task**: Discover available advertising products based on campaign requirements, using natural language briefs or structured filters.

**Request:**
```json
{
  "brief": "Looking for premium sports inventory",  // Optional - natural language brief
  "promoted_offering": "Nike Air Max 2024 - the latest innovation in cushioning technology featuring sustainable materials, targeting runners and fitness enthusiasts",  // Required - description of advertiser and what is being promoted
  "filters": {  // Optional filters based on product fields
    "delivery_type": "guaranteed",  // "guaranteed" or "non_guaranteed"
    "formats": ["video"],  // Filter by specific formats
    "is_fixed_price": true,  // Fixed price vs auction
    "format_types": ["video", "display"],  // Filter by format types
    "format_ids": ["video_standard_30s"],  // Filter by specific format IDs
    "standard_formats_only": true  // Only return products accepting IAB standard formats
  }
}
```

**Note**: Format filtering ensures advertisers only see inventory that matches their creative capabilities.

**Response:**
```json
{
  "message": "I found 3 premium sports-focused products that match your requirements. Connected TV Prime Time offers the best reach at $45 CPM with guaranteed delivery.",
  "context_id": "ctx-media-buy-abc123",
  "products": [
    {
      "product_id": "connected_tv_prime",
      "name": "Connected TV - Prime Time",
      "description": "Premium CTV inventory 8PM-11PM",
      "formats": [{
        "format_id": "video_standard",
        "name": "Standard Video"
      }],
      "delivery_type": "guaranteed",
      "is_fixed_price": true,
      "cpm": 45.00,
      "min_spend": 10000,
      "is_custom": false,
      "brief_relevance": "Premium CTV inventory aligns with sports content request and prime time targeting"  // If brief was provided
    }
  ],
  "clarification_needed": false,
  "policy_compliance": {
    "status": "allowed"
  }
}
```

**Note**: If no brief is provided, returns all available products for the principal.

**Clarification Response:**
When the publisher needs more information to provide better recommendations:
```json
{
  "message": "I'd be happy to help find the right products for your campaign. To provide the best recommendations, could you share:\n\n• What's your campaign budget?\n• When do you want the campaign to run?\n• Which geographic markets are you targeting?",
  "context_id": "ctx-media-buy-abc123",
  "products": [],
  "clarification_needed": true,
  "policy_compliance": {
    "status": "allowed"
  }
}
```

**Policy Compliance Response:**
When products array is empty due to policy restrictions, the response includes:

For advertisers that cannot be supported due to publisher policy:
```json
{
  "message": "I'm unable to offer products for this campaign. Our publisher policy prohibits alcohol advertising without age verification capabilities.",
  "context_id": "ctx-media-buy-abc123",
  "products": [],
  "clarification_needed": false,
  "policy_compliance": {
    "status": "blocked",
    "message": "Publisher policy prohibits alcohol advertising without age verification capabilities. This publisher does not currently support age-gated inventory."
  }
}
```

For advertisers that may be approved through manual review:
```json
{
  "message": "Cryptocurrency advertising requires manual approval on our platform. Please reach out to sales@publisher.com to start the approval process.",
  "context_id": "ctx-media-buy-abc123",
  "products": [],
  "clarification_needed": false,
  "policy_compliance": {
    "status": "restricted",
    "message": "Cryptocurrency advertising is restricted but may be approved on a case-by-case basis.",
    "contact": "sales@publisher.com"
  }
}
```

Policy compliance statuses:
- `allowed`: Promoted offering passes initial policy checks for the returned products (final approval may still be required)
- `restricted`: Advertiser category requires manual approval before products can be shown (contact provided)
- `blocked`: Advertiser category cannot be supported by this publisher

### 16. get_targeting_capabilities

Discover available targeting dimensions for specified channels.

**Request:**
```json
{
  "channels": ["web", "mobile_app"],  // Optional - defaults to all channels
  "include_aee_dimensions": true      // Include AEE signal dimensions
}
```

**Response:**
```json
{
  "message": "string",
  "capabilities": [
    {
      "channel": "web",
      "overlay_dimensions": [
        {
          "key": "country",
          "display_name": "Country",
          "description": "User's country (ISO 3166-1 alpha-2)",
          "data_type": "array",
          "required": false,
          "values": null
        },
        {
          "key": "content_categories",
          "display_name": "Content Categories",
          "description": "IAB content categories",
          "data_type": "array",
          "required": false,
          "values": null
        }
      ],
      "aee_dimensions": [
        {
          "key": "page_url",
          "display_name": "Page URL",
          "description": "Current page URL",
          "data_type": "string",
          "required": true,
          "values": null
        }
      ]
    }
  ]
}
```

### 17. check_aee_requirements

Verify if required AEE dimensions are supported for a channel.

**Request:**
```json
{
  "channel": "ctv",
  "required_dimensions": ["iris_id", "show_name", "content_rating"]
}
```

**Response:**
```json
{
  "message": "string",
  "supported": true,
  "missing_dimensions": [],
  "available_dimensions": [
    "dayparting", "browser", "device_type", "os", "language",
    "country", "region", "metro", "city", "user_ids",
    "genre", "content_rating", "content_duration", "channel_network",
    "timezone", "postal_code", "postal_district", "lat_long",
    "show_name", "show_metadata", "content_ids", "iris_id", "gracenote_id"
  ]
}
```

Use this before creating a media buy to ensure the publisher can provide required AEE signals.

### 18. get_signals (Optional)

Publishers may optionally implement the `get_signals` endpoint from the [Signals Discovery Protocol](../signals/specification.md#get_signals) to advertise available signals for targeting.

**Purpose:** Allows buyers to discover what signals (audiences, contextual, geographic, etc.) are available through the publisher's data partnerships.

**Implementation:** See the [Signals Discovery Protocol specification](../signals/specification.md#get_signals) for the complete interface definition.

**Integration with Media Buy:**
- The signal IDs returned by `get_signals` can be used in the `targeting.signals` array when creating a media buy
- Publishers implementing this endpoint should ensure the audience IDs are compatible with their targeting systems
- Cost information in the response helps buyers understand incremental data costs

**Notes:**
- This is an optional endpoint - publishers may choose to expose all, some, or no signals
- The protocol supports various audience types: owned, marketplace, and destination audiences
- Publishers should coordinate with their data providers on which segments to expose

## Policy Compliance

### Promoted Offering Description

All briefs in `get_products` and `create_media_buy` requests must include a clear `promoted_offering` field that describes:
- The advertiser/brand making the request
- What is being promoted (product, service, cause, candidate, program, etc.)
- Key attributes or positioning of the offering

### Policy Checks

Publishers must implement policy checks at two key points:

#### 1. During Product Discovery (`get_products`)

When a `get_products` request is received, the publisher should:
- Validate that the `promoted_offering` is present and meaningful
- Check if the described offering aligns with publisher policies
- Filter out any products that are not suitable for the advertiser's category

**Example Policy Check Flow:**
```
1. Extract advertiser and category from promoted_offering
2. Check against publisher's blocked categories list
3. Check against publisher's restricted categories (may require approval)
4. Return only products available for this advertiser category
```

#### 2. During Media Buy Creation (`create_media_buy`)

When a `create_media_buy` request is received, the publisher should:
- Validate the `promoted_offering` against publisher policies
- Ensure the brief content aligns with the described offering
- Check that any uploaded creatives match the promoted offering
- Flag for manual review if automated checks raise concerns

**Policy Check Response:**
If a policy violation is detected, return an appropriate error:
```json
{
  "error": {
    "code": "POLICY_VIOLATION",
    "message": "Offering category not permitted on this publisher",
    "field": "promoted_offering",
    "suggestion": "Contact publisher for category approval process"
  }
}
```

### Creative Validation

All uploaded creatives should be compared against the provided `promoted_offering` by either:
- Automated creative analysis engines
- Human review processes
- Combination of both

This ensures that:
- Creative content matches the declared brand
- No misleading or deceptive advertising occurs
- Brand safety is maintained for all parties

## Creative Macro Signal

The creative macro is a third type of AEE signal, enabling dynamic creative customization.

### AEE Signals

1. **may_include** - Signals to include for targeting
2. **must_exclude** - Signals that must be excluded  
3. **creative_macro** - Arbitrary string to inject into creative

### How It Works

When creating a media buy, buyers can enable the creative macro:

```json
{
  "enable_creative_macro": true
}
```

The AEE can then provide a creative_macro string in its response:

```json
{
  "should_bid": true,
  "bid_price": 5.50,
  "aee_signals": {
    "may_include": ["sports", "premium_user"],
    "must_exclude": ["competitor_xyz"],
    "creative_macro": "city:San Francisco|weather:sunny|segment:tech_professional"
  }
}
```

### Ad Server Integration

Ad servers like Google Ad Manager support injecting custom strings into creatives. The creative_macro value from AEE can be passed to the ad server, which injects it into the creative at a designated placeholder.

This enables dynamic content without predefined macro substitution - the AEE can format the string however makes sense for the use case, and the creative can parse and use it as needed.

### Benefits

- **Flexibility**: No predefined macro structure required
- **Simplicity**: Just one string to pass through the system
- **Compatibility**: Works with existing ad server capabilities
- **Extensibility**: Format can evolve without protocol changes

## Design Decisions

### 1. Package Model (Single Flight)

**Decision**: Each package maps to exactly one flight/line item.

**Pros:**
- Simpler mental model
- Cleaner API
- Covers 90% of use cases

**Cons:**
- No built-in A/B testing at package level
- Can't split package across time periods
- May require multiple packages for complex scenarios

**For Discussion**: Should v3 support multi-flight packages?

### 2. PATCH Update Semantics

**Decision**: Updates use PATCH semantics (only included fields change).

**Rationale:**
- Safety: Can't accidentally affect omitted items
- Standard: Follows REST conventions
- Flexible: Update any subset

**Alternative Considered**: PUT/Replace semantics
- Risk: Forgetting a package would delete it
- Complexity: Must include entire state

### 3. Soft Delete via Pause

**Decision**: No hard delete; use `active: false` to remove from delivery.

**Rationale:**
- Preserves reporting history
- Allows reactivation
- Prevents accidental data loss

**Trade-off**: May accumulate paused packages over time.

### 4. Principal-Based Multi-Tenancy

**Decision**: All operations scoped to authenticated principal.

**Implementation:**
- Header-based auth: `x-adcp-auth: <token>`
- Principal owns all created resources
- No cross-principal access

**Benefits:**
- Simple security model
- Clear ownership
- Agency-friendly

### 5. Natural Language Discovery

**Decision**: First tool uses natural language brief.

**Rationale:**
- AI-native interface
- Abstracts platform complexity
- Enables conversational planning

**Trade-off**: Less precise than structured search.

## Implementation Notes

## Human-in-the-Loop (HITL) Operations

The AdCP:Buy protocol includes tools for managing operations that require human intervention.

### create_human_task

Creates a task requiring human intervention. Used internally by the system when manual approval is required.

**Request:**
```json
{
  "task_type": "manual_approval",
  "priority": "high",
  "media_buy_id": "gam_12345",
  "operation": "create_media_buy",
  "error_detail": "Publisher requires manual approval for all media buy creation",
  "context_data": {
    "request": {...},
    "principal_id": "acme_corp"
  },
  "due_in_hours": 4
}
```

**Response:**
```json
{
  "message": "string",
  "task_id": "task_a1b2c3d4",
  "status": "pending",
  "due_by": "2024-02-15T16:00:00Z"
}
```

### get_pending_tasks

Retrieves pending human tasks. Principals see their own tasks; admins see all tasks.

**Request:**
```json
{
  "task_type": "manual_approval",
  "priority": "high",
  "include_overdue": true
}
```

**Response:**
```json
{
  "message": "string",
  "tasks": [
    {
      "task_id": "task_a1b2c3d4",
      "task_type": "manual_approval",
      "principal_id": "acme_corp",
      "status": "pending",
      "priority": "high",
      "operation": "create_media_buy",
      "error_detail": "Publisher requires manual approval",
      "created_at": "2024-02-15T12:00:00Z",
      "due_by": "2024-02-15T16:00:00Z"
    }
  ],
  "total_count": 1,
  "overdue_count": 0
}
```

### assign_task (Admin Only)

Assigns a task to a human operator for processing.

**Request:**
```json
{
  "task_id": "task_a1b2c3d4",
  "assigned_to": "ops@publisher.com"
}
```

**Response:**
```json
{
  "message": "string",
  "status": "success",
  "detail": "Task task_a1b2c3d4 assigned to ops@publisher.com"
}
```

### complete_task (Admin Only)

Completes a human task with resolution. For manual approval tasks, approved operations are executed automatically.

**Request:**
```json
{
  "task_id": "task_a1b2c3d4",
  "resolution": "approved",
  "resolution_detail": "Verified budget and targeting parameters",
  "resolved_by": "ops@publisher.com"
}
```

**Response:**
```json
{
  "message": "string",
  "status": "success",
  "detail": "Task task_a1b2c3d4 completed with resolution: approved"
}
```

**Resolution Values:**
- `approved`: Execute the deferred operation
- `rejected`: Cancel the operation
- `completed`: Generic task completion
- `cannot_complete`: Task cannot be resolved

### Platform Mappings

| AdCP Concept | Google Ad Manager | Kevel | Triton Digital |
|--------------|------------------|-------|----------------|
| Media Buy | Order | Campaign | Campaign |
| Package | Line Item | Flight | Flight |
| Principal | Advertiser | Advertiser | Advertiser |
| Creative | Creative | Creative | Audio Asset |

### Status Normalization

Platforms use different status values. AdCP normalizes to:
- `pending_activation` - Awaiting creative assets
- `pending_approval` - Under review by ad server
- `pending_manual` - Awaiting human approval (HITL)
- `pending_permission` - Blocked by permissions
- `scheduled` - Future start date
- `active` - Currently delivering
- `paused` - Temporarily stopped
- `completed` - Finished delivering
- `failed` - Error state

**Important**: Pending states are normal operational states, not errors. Orchestrators must handle them gracefully.

### Error Handling

All tools return errors in consistent format:
```json
{
  "error": {
    "code": "INVALID_PARAMETER",
    "message": "Start date must be in the future",
    "field": "start_date",
    "suggestion": "Use a date after 2024-02-08"
  }
}
```

### Dry Run Mode

Set environment variable `AdCP_DRY_RUN=true` to see platform API calls without execution:
```
[dry-run] Would call: POST https://api.kevel.co/v1/campaign
[dry-run]   Campaign Payload: {
[dry-run]     'AdvertiserId': 12345,
[dry-run]     'Name': 'AdCP Campaign PO-2024-Q1-0123',
[dry-run]     'StartDate': '2024-02-01T00:00:00',
[dry-run]     'EndDate': '2024-02-14T23:59:59',
[dry-run]     'DailyBudget': 3571.43,
[dry-run]     'IsActive': true
[dry-run]   }
```

## Data Models

### Targeting Schema

The Targeting object uses any_of/none_of patterns for flexible audience selection:

```typescript
interface Targeting {
  // Geographic targeting - aligned with OpenRTB
  geo_country_any_of?: string[];     // ISO codes: ["US", "CA", "GB"]
  geo_country_none_of?: string[];
  
  geo_region_any_of?: string[];      // Region/state codes: ["NY", "CA", "ON"]
  geo_region_none_of?: string[];
  
  geo_metro_any_of?: string[];       // Metro/DMA codes: ["501", "803"]
  geo_metro_none_of?: string[];
  
  geo_city_any_of?: string[];        // City names: ["New York", "Los Angeles"]
  geo_city_none_of?: string[];
  
  geo_zip_any_of?: string[];         // Postal codes: ["10001", "90210"]
  geo_zip_none_of?: string[];
  
  // Device and platform targeting
  device_type_any_of?: string[];     // ["mobile", "desktop", "tablet", "ctv", "audio", "dooh"]
  device_type_none_of?: string[];
  
  os_any_of?: string[];              // ["iOS", "Android", "Windows", "macOS"]
  os_none_of?: string[];
  
  browser_any_of?: string[];         // ["Chrome", "Safari", "Firefox", "Edge"]
  browser_none_of?: string[];
  
  connection_type_any_of?: string[]; // ["ethernet", "wifi", "cellular"]
  connection_type_none_of?: string[];
  
  // Content and contextual targeting
  content_category_any_of?: string[];    // IAB categories: ["IAB17", "IAB19"]
  content_category_none_of?: string[];
  
  content_genre_any_of?: string[];       // ["news", "sports", "music"]
  content_genre_none_of?: string[];
  
  content_rating_any_of?: string[];      // ["G", "PG", "PG-13", "R"]
  content_rating_none_of?: string[];
  
  language_any_of?: string[];            // ISO 639-1: ["en", "es", "fr"]
  language_none_of?: string[];
  
  // Audience targeting
  audience_segment_any_of?: string[];    // ["1p:loyalty", "3p:auto_intenders"]
  audience_segment_none_of?: string[];
  
  // Signal-based targeting (from get_signals)
  signals?: string[];                    // ["auto_intenders_q1_2025", "high_income_households"]
  
  // Media type targeting
  media_type_any_of?: string[];          // ["video", "audio", "display", "native"]
  media_type_none_of?: string[];
  
  // Time-based targeting
  dayparting?: Dayparting;               // Structured schedule (see below)
  
  // Frequency control
  frequency_cap?: FrequencyCap;          // Simple suppression (see below)
  
  // Platform-specific custom targeting
  custom?: {[key: string]: any};         // Platform-specific options
}

interface Dayparting {
  timezone: string;                      // "America/New_York"
  schedules: DaypartSchedule[];
  presets?: string[];                    // ["drive_time_morning"] for audio
}

interface DaypartSchedule {
  days: number[];                        // [1,2,3,4,5] (0=Sunday, 6=Saturday)
  start_hour: number;                    // 0-23
  end_hour: number;                      // 0-23
  timezone?: string;                     // Override default timezone
}

interface FrequencyCap {
  suppress_minutes: number;              // Suppress after impression for N minutes
  scope: "media_buy" | "package";        // Apply at campaign or flight level
}
```

**Note**: Basic frequency capping provides simple time-based suppression. More sophisticated frequency management (cross-device, complex attribution windows) is handled by the AEE layer.

### Package Update Schema

For PATCH updates to packages within a media buy:

```typescript
interface PackageUpdate {
  package_id: string;              // Required: which package to update
  active?: boolean;                // Pause/resume package
  budget?: number;                 // New budget in dollars
  impressions?: number;            // Direct impression goal
  cpm?: number;                    // Update CPM rate
  daily_budget?: number;           // Daily spend cap
  daily_impressions?: number;      // Daily impression cap
  pacing?: "even" | "asap" | "front_loaded";
  creative_ids?: string[];         // Update creative assignments
  targeting_overlay?: Targeting;   // Package-specific targeting
}
```

## Future Considerations

### For Industry Feedback

1. **Multi-Flight Packages**: Should packages support multiple flights for testing?
2. **Budget Pacing Curves**: Support custom pacing beyond even/ASAP?
3. **Cross-Package Optimization**: Automatic budget reallocation?
4. **Competitive Separation**: Prevent same-advertiser collisions?
5. **Make-Good Handling**: Automated under-delivery compensation?

### Planned Enhancements

1. **add_packages**: Add packages to existing media buy
2. **clone_media_buy**: Duplicate successful campaigns
3. **get_recommendations**: AI-driven optimization suggestions
4. **bulk_operations**: Update multiple media buys
5. **templates**: Save and reuse campaign structures

## Conclusion

AdCP:Buy provides a unified, AI-friendly interface for programmatic media buying. By abstracting platform complexity while preserving capabilities, it enables new levels of automation and optimization in digital advertising.

For questions or contributions: https://github.com/adcp-protocol/specs<|MERGE_RESOLUTION|>--- conflicted
+++ resolved
@@ -254,55 +254,7 @@
 - Content policies
 - Technical specifications
 
-<<<<<<< HEAD
-### 4. check_media_buy_status
-
-**Task**: Monitor the current status and delivery progress of a media buy.
-
-**Request:**
-```json
-{
-  "media_buy_id": "gam_1234567890"
-}
-```
-
-**Response:**
-```json
-{
-  "message": "string",
-  "media_buy_id": "gam_1234567890",
-  "status": "active",
-  "last_updated": "2024-02-01T08:00:00Z",
-  "package_statuses": [
-    {
-      "package_id": "pkg_ctv_prime_ca_ny",
-      "status": "delivering",
-      "pacing": "on_track",
-      "delivery_percentage": 12.5
-    },
-    {
-      "package_id": "pkg_audio_drive_ca_ny",
-      "status": "delivering",
-      "pacing": "slightly_behind",
-      "delivery_percentage": 10.2
-    }
-  ]
-}
-```
-
-**Status Values:**
-- `pending_activation`: Awaiting creatives or approval
-- `pending_approval`: Under platform review
-- `scheduled`: Approved, waiting for start date
-- `active`: Currently eligible to deliver
-- `paused`: Temporarily stopped
-- `completed`: Finished delivery
-- `failed`: Critical error
-
-### 5. get_media_buy_delivery
-=======
 ### 4. get_media_buy_delivery
->>>>>>> c513dc80
 
 **Task**: Retrieve comprehensive delivery metrics and performance data for reporting.
 
